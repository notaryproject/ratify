/*
Copyright The Ratify Authors.
Licensed under the Apache License, Version 2.0 (the "License");
you may not use this file except in compliance with the License.
You may obtain a copy of the License at

http://www.apache.org/licenses/LICENSE-2.0

Unless required by applicable law or agreed to in writing, software
distributed under the License is distributed on an "AS IS" BASIS,
WITHOUT WARRANTIES OR CONDITIONS OF ANY KIND, either express or implied.
See the License for the specific language governing permissions and
limitations under the License.
*/

package httpserver

import (
	"context"
	"crypto/tls"
	"crypto/x509"
	"fmt"
	"net"
	"net/http"
	"net/url"
	"os"
	"path/filepath"
	"sync"
	"time"

	"github.com/deislabs/ratify/config"
	"github.com/deislabs/ratify/pkg/metrics"

	"github.com/gorilla/mux"
	"github.com/sirupsen/logrus"
)

const (
	ServerRootURL                    = "/ratify/gatekeeper/v1"
	certName                         = "tls.crt"
	keyName                          = "tls.key"
	readHeaderTimeout                = 5 * time.Second
	defaultMutationReferrerStoreName = "oras"

	// DefaultCacheTTL is the default time-to-live for the cache entry.
	DefaultCacheTTL = 10 * time.Second
	// DefaultCacheMaxSize is the default maximum size of the cache.
	DefaultCacheMaxSize = 100
	DefaultMetricsType  = "prometheus"
	DefaultMetricsPort  = 8888
)

type Server struct {
	Address           string
	Router            *mux.Router
	GetExecutor       config.GetExecutor
	Context           context.Context
	CertDirectory     string
	CaCertFile        string
	MutationStoreName string
<<<<<<< HEAD
=======
	MetricsEnabled    bool
>>>>>>> 0b910930
	MetricsType       string
	MetricsPort       int

	keyMutex keyMutex
	// cache is a thread-safe expiring lru cache which caches external data item indexed
	// by the subject
	cache *simpleCache
}

// keyMutex is a thread-safe map of mutexes, indexed by key.
type keyMutex struct {
	locks sync.Map
}

// Lock locks the mutex for the given key, and returns a function to unlock it.
func (m *keyMutex) Lock(key string) func() {
	v, _ := m.locks.LoadOrStore(key, &sync.Mutex{})
	v.(*sync.Mutex).Lock()
	return func() {
		v.(*sync.Mutex).Unlock()
	}
}

<<<<<<< HEAD
func NewServer(context context.Context, address string, getExecutor config.GetExecutor, certDir, caCertFile string, cacheSize int, cacheTTL time.Duration, metricsType string, metricsPort int) (*Server, error) {
=======
func NewServer(context context.Context,
	address string,
	getExecutor config.GetExecutor,
	certDir string,
	caCertFile string,
	cacheSize int,
	cacheTTL time.Duration,
	metricsEnabled bool,
	metricsType string,
	metricsPort int) (*Server, error) {
>>>>>>> 0b910930
	if address == "" {
		return nil, ServerAddrNotFoundError{}
	}

	server := &Server{
		Address:           address,
		GetExecutor:       getExecutor,
		Router:            mux.NewRouter(),
		Context:           context,
		CertDirectory:     certDir,
		CaCertFile:        caCertFile,
		MutationStoreName: defaultMutationReferrerStoreName,
<<<<<<< HEAD
=======
		MetricsEnabled:    metricsEnabled,
>>>>>>> 0b910930
		MetricsType:       metricsType,
		MetricsPort:       metricsPort,
		keyMutex:          keyMutex{},
		cache:             newSimpleCache(cacheTTL, cacheSize),
	}

	return server, server.registerHandlers()
}

func (server *Server) Run() error {
	tcpAddr, err := net.ResolveTCPAddr("tcp", server.Address)
	if err != nil {
		return err
	}

	// initialize metrics exporters
<<<<<<< HEAD
	if err := metrics.InitMetricsExporter(server.MetricsType, server.MetricsPort); err != nil {
		logrus.Errorf("failed to initialize metrics exporter %s: %v", server.MetricsType, err)
		os.Exit(1)
=======
	if server.MetricsEnabled {
		if err := metrics.InitMetricsExporter(server.MetricsType, server.MetricsPort); err != nil {
			logrus.Errorf("failed to initialize metrics exporter %s: %v", server.MetricsType, err)
			os.Exit(1)
		}
>>>>>>> 0b910930
	}

	lsnr, err := net.ListenTCP("tcp", tcpAddr)
	if err != nil {
		return err
	}

	svr := &http.Server{
		Addr:              server.Address,
		Handler:           server.Router,
		ReadHeaderTimeout: readHeaderTimeout,
	}

	if server.CertDirectory != "" {
		certFile := filepath.Join(server.CertDirectory, certName)
		keyFile := filepath.Join(server.CertDirectory, keyName)

		logrus.Info(fmt.Sprintf("%s: [%s:%s] [%s:%s]", "starting server using TLS", "certFile", certFile, "keyFile", keyFile))

		if server.CaCertFile != "" {
			caCert, err := os.ReadFile(server.CaCertFile)
			if err != nil {
				panic(err)
			}

			clientCAs := x509.NewCertPool()
			clientCAs.AppendCertsFromPEM(caCert)

			config := &tls.Config{
				MinVersion: tls.VersionTLS13,
				ClientCAs:  clientCAs,
				ClientAuth: tls.RequireAndVerifyClientCert,
			}
			svr.TLSConfig = config
			logrus.Info(fmt.Sprintf("%s: [%s:%s] ", "loaded client CA certificate for mTLS", "CaFIle", server.CaCertFile))
		}
		if err := svr.ServeTLS(lsnr, certFile, keyFile); err != nil {
			logrus.Errorf("failed to start server: %v", err)
			return err
		}
		return nil
	} else {
		logrus.Info("starting server without TLS")
		return svr.Serve(lsnr)
	}
}

func (server *Server) register(method, path string, handler ContextHandler) {
	server.Router.Methods(method).Path(path).Handler(&contextHandler{
		context: server.Context,
		handler: handler,
	})
}

func (server *Server) registerHandlers() error {
	verifyPath, err := url.JoinPath(ServerRootURL, "verify")
	if err != nil {
		return err
	}
	server.register(http.MethodPost, verifyPath, processTimeout(server.verify, server.GetExecutor().GetVerifyRequestTimeout(), false))

	mutatePath, err := url.JoinPath(ServerRootURL, "mutate")
	if err != nil {
		return err
	}
	server.register(http.MethodPost, mutatePath, processTimeout(server.mutate, server.GetExecutor().GetMutationRequestTimeout(), true))

	return nil
}

type ServerAddrNotFoundError struct{}

func (err ServerAddrNotFoundError) Error() string {
	return "The http server address configuration is not set. Skipping server creation"
}<|MERGE_RESOLUTION|>--- conflicted
+++ resolved
@@ -58,10 +58,7 @@
 	CertDirectory     string
 	CaCertFile        string
 	MutationStoreName string
-<<<<<<< HEAD
-=======
 	MetricsEnabled    bool
->>>>>>> 0b910930
 	MetricsType       string
 	MetricsPort       int
 
@@ -85,9 +82,6 @@
 	}
 }
 
-<<<<<<< HEAD
-func NewServer(context context.Context, address string, getExecutor config.GetExecutor, certDir, caCertFile string, cacheSize int, cacheTTL time.Duration, metricsType string, metricsPort int) (*Server, error) {
-=======
 func NewServer(context context.Context,
 	address string,
 	getExecutor config.GetExecutor,
@@ -98,7 +92,6 @@
 	metricsEnabled bool,
 	metricsType string,
 	metricsPort int) (*Server, error) {
->>>>>>> 0b910930
 	if address == "" {
 		return nil, ServerAddrNotFoundError{}
 	}
@@ -111,10 +104,7 @@
 		CertDirectory:     certDir,
 		CaCertFile:        caCertFile,
 		MutationStoreName: defaultMutationReferrerStoreName,
-<<<<<<< HEAD
-=======
 		MetricsEnabled:    metricsEnabled,
->>>>>>> 0b910930
 		MetricsType:       metricsType,
 		MetricsPort:       metricsPort,
 		keyMutex:          keyMutex{},
@@ -131,17 +121,11 @@
 	}
 
 	// initialize metrics exporters
-<<<<<<< HEAD
-	if err := metrics.InitMetricsExporter(server.MetricsType, server.MetricsPort); err != nil {
-		logrus.Errorf("failed to initialize metrics exporter %s: %v", server.MetricsType, err)
-		os.Exit(1)
-=======
 	if server.MetricsEnabled {
 		if err := metrics.InitMetricsExporter(server.MetricsType, server.MetricsPort); err != nil {
 			logrus.Errorf("failed to initialize metrics exporter %s: %v", server.MetricsType, err)
 			os.Exit(1)
 		}
->>>>>>> 0b910930
 	}
 
 	lsnr, err := net.ListenTCP("tcp", tcpAddr)
