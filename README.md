--- conflicted
+++ resolved
@@ -63,16 +63,9 @@
 curl -sSLO https://raw.githubusercontent.com/deislabs/ratify/main/test/testdata/notary.crt
 helm install ratify \
     ratify/ratify --atomic \
-<<<<<<< HEAD
-    --namespace gatekeeper-system
+    --namespace gatekeeper-system \
+    --set-file notaryCert=./notary.crt
 ```
-=======
-    --namespace gatekeeper-system \
-    --set-file provider.tls.crt=${CERT_DIR}/server.crt \
-    --set-file provider.tls.key=${CERT_DIR}/server.key \
-    --set provider.tls.cabundle="$(cat ${CERT_DIR}/ca.crt | base64 | tr -d '\n')" \
-    --set-file notaryCert=./notary.crt
->>>>>>> b5ac5bf8
 
 - Deploy a `demo` constraint.
 ```
