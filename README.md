# Ratify

The project provides a framework to integrate scenarios that require
verification of references and aim to provide a set of interfaces that can
be consumed by various systems that can participate in artifact verification.

**WARNING:** This is experimental code. It is not considered production-grade
by its developers, nor is it "supported" software.

## Table of Contents

<<<<<<< HEAD
The [docs](docs/README.md) folder contains the beginnings of a formal
specification for the Reference Artifact Verification toolset.

## Licensing

This project is released under the [MIT License](./LICENSE).

### Trademark

This project may contain trademarks or logos for projects, products, or services. Authorized use of Microsoft trademarks or logos is subject to and must follow [Microsoft's Trademark & Brand Guidelines][microsoft-trademark]. Use of Microsoft trademarks or logos in modified versions of this project must not cause confusion or imply Microsoft sponsorship. Any use of third-party trademarks or logos are subject to those third-party's policies.

## Code of Conduct

This project has adopted the [Microsoft Open Source Code of
Conduct](https://opensource.microsoft.com/codeofconduct/).
=======
- [Ratify Quick Start](#ratify-quick-start)
- [Documents](#documents)
- [Code of Conduct](#code-of-conduct)
- [Release Management](#release-management)
- [Licensing](#licensing)
- [Trademark](#trademark)
>>>>>>> 4eefe374

## Ratify Quick Start

### Setup 

- Build the ```ratify``` binary

```bash
git clone https://github.com/deislabs/ratify.git
go build -o ~/bin ./cmd/ratify
```

- Build the ```ratify``` plugins and install them in the home directory

```bash
go build -o ~/.ratify/plugins/ ./plugins/verifier/sbom
```

- ```ratify``` is ready to use

```bash
Usage:
  ratify [flags]
  ratify [command]

Available Commands:
  completion  generate the autocompletion script for the specified shell
  discover    Discover referrers for a subject
  help        Help about any command
  referrer    Discover referrers for a subject
  serve       Run ratify as a server
  verify      Verify a subject

Flags:
  -h, --help   help for ratify

Use "ratify [command] --help" for more information about a command.
```

### Verify a Graph of Supply Chain Content
To get started with ```Ratify```, the basic steps involve
- Create a graph of Supply Chain Content
- Discover the graph using ```ratify```
- Verify the graph using ```ratify```

This section outlines instructions for each of the above steps. 

#### **Create a graph of Supply Chain Content**
A graph of supply chain content can be created with different tools that can manage individual supply chain objects within the graph. For this quick start, the steps outlined in [Notary V2 project] (https://deploy-preview-48--notarydev.netlify.app/blog/2021/announcing-notation-alpha1/) will be used to create a sample graph with [```notation```](https://github.com/notaryproject/notation) and [```oras```](https://github.com/oras-project/oras/releases/tag/v0.2.1-alpha.1) CLI.

- Run a local instance of the [CNCF Distribution Registry](https://github.com/oras-project/distribution), with [ORAS Artifacts](https://github.com/oras-project/artifacts-spec/blob/main/artifact-manifest.md) support.

```bash
export PORT=5000
export REGISTRY=localhost:${PORT}
export REPO=net-monitor
export IMAGE=${REGISTRY}/${REPO}:v1

docker run -d -p ${PORT}:5000 ghcr.io/oras-project/registry:v0.0.3-alpha
``` 
- Build & Push an image

```bash
docker build -t $IMAGE https://github.com/wabbit-networks/net-monitor.git#main

docker push $IMAGE
```
- Sign the image and push the signature using ```notation```

registry.

```bash
notation cert generate-test --default "wabbit-networks.io"
notation sign --plain-http $IMAGE
```
- Generate a sample SBoM and push to registry

```bash
# Simulate an SBOM
echo '{"version": "0.0.0.0", "artifact": "'${IMAGE}'", "contents": "good"}' > sbom.json

# Push to the registry with the oras cli
oras push ${REGISTRY}/${REPO} \
  --artifact-type sbom/example \
  --subject $IMAGE \
  --plain-http \
  sbom.json:application/json
```

- Sign the SBoM and push the signature using ```notation```

```bash
# Capture the digest of the SBOM, to sign it
SBOM_DIGEST=$(oras discover -o json \
                --artifact-type sbom/example \
                $IMAGE | jq -r ".references[0].digest")

notation sign --plain-http $REGISTRY/$REPO@$SBOM_DIGEST
```
This completes the creation of the supply chain graph.

#### **Create config with signature and SBoM verifiers**

```bash
cat <<EOF > ~/.ratify/config.json 
{ 
    "stores": { 
        "version": "1.0.0", 
        "plugins": [ 
            { 
                "name": "oras"
            }
        ]
    },
    "policies": {
        "version": "1.0.0",
        "artifactVerificationPolicies": {
            "application/vnd.cncf.notary.v2.signature": "any",
            "sbom/example": "all"
        }
    },
    "verifiers": {
        "version": "1.0.0",
        "plugins": [
            {
                "name":"notaryv2",
                "artifactTypes" : "application/vnd.cncf.notary.v2.signature",
                "verificationCerts": [
                    "~/.config/notation/certificate/wabbit-networks.io.crt"
                  ]
            },
            {
                "name":"sbom",
                "artifactTypes" : "sbom/example",
                "nestedReferences": "application/vnd.cncf.notary.v2.signature"
            }
        ]
        
    }
}
EOF
```
#### Discover the graph 

> Please make sure that the subject is referenced with ```digest``` rather
than with the tag.
```bash
export IMAGE_DIGEST_REF=$(docker image inspect $IMAGE | jq -r '.[0].RepoDigests[0]')

# Discover the graph
ratify discover -s $IMAGE_DIGEST_REF
``` 

#### Verify the graph

```bash
# Verify the graph
ratify verify -s $IMAGE_DIGEST_REF
```

## Documents

The [docs](docs/README.md) folder contains the beginnings of a formal
specification for the Reference Artifact Verification framework and its plugin model.

## Code of Conduct

This project has adopted the [Microsoft Open Source Code of
Conduct](https://opensource.microsoft.com/codeofconduct/).

For more information see the [Code of Conduct
FAQ](https://opensource.microsoft.com/codeofconduct/faq/) or contact
[opencode@microsoft.com](mailto:opencode@microsoft.com) with any additional
questions or comments.


## Release Management
The Ratify release process is defined in [RELEASES.md](./RELEASES.md).

## Licensing

This project is released under the [MIT License](./LICENSE).

## Trademark

This project may contain trademarks or logos for projects, products, or services. Authorized use of Microsoft trademarks or logos is subject to and must follow [Microsoft's Trademark & Brand Guidelines][microsoft-trademark]. Use of Microsoft trademarks or logos in modified versions of this project must not cause confusion or imply Microsoft sponsorship. Any use of third-party trademarks or logos are subject to those third-party's policies.

[microsoft-trademark]: https://www.microsoft.com/en-us/legal/intellectualproperty/trademarks<|MERGE_RESOLUTION|>--- conflicted
+++ resolved
@@ -8,31 +8,12 @@
 by its developers, nor is it "supported" software.
 
 ## Table of Contents
-
-<<<<<<< HEAD
-The [docs](docs/README.md) folder contains the beginnings of a formal
-specification for the Reference Artifact Verification toolset.
-
-## Licensing
-
-This project is released under the [MIT License](./LICENSE).
-
-### Trademark
-
-This project may contain trademarks or logos for projects, products, or services. Authorized use of Microsoft trademarks or logos is subject to and must follow [Microsoft's Trademark & Brand Guidelines][microsoft-trademark]. Use of Microsoft trademarks or logos in modified versions of this project must not cause confusion or imply Microsoft sponsorship. Any use of third-party trademarks or logos are subject to those third-party's policies.
-
-## Code of Conduct
-
-This project has adopted the [Microsoft Open Source Code of
-Conduct](https://opensource.microsoft.com/codeofconduct/).
-=======
 - [Ratify Quick Start](#ratify-quick-start)
 - [Documents](#documents)
 - [Code of Conduct](#code-of-conduct)
 - [Release Management](#release-management)
 - [Licensing](#licensing)
 - [Trademark](#trademark)
->>>>>>> 4eefe374
 
 ## Ratify Quick Start
 
