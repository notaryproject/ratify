--- conflicted
+++ resolved
@@ -37,10 +37,6 @@
 ## Quick Start
 
 Try out ratify in Kubernetes through Gatekeeper as the admission controller.
-<<<<<<< HEAD
-=======
-For quick start steps compatible with the last released version of Ratify, follow steps [here](https://github.com/deislabs/ratify/blob/1.0.0-rc.2/README.md#quick-start).
->>>>>>> 7ad5d37f
 
 Prerequisites:
 - Kubernetes v1.20 or higher
