# Copyright The Ratify Authors.
# Licensed under the Apache License, Version 2.0 (the "License");
# you may not use this file except in compliance with the License.
# You may obtain a copy of the License at

# http://www.apache.org/licenses/LICENSE-2.0

# Unless required by applicable law or agreed to in writing, software
# distributed under the License is distributed on an "AS IS" BASIS,
# WITHOUT WARRANTIES OR CONDITIONS OF ANY KIND, either express or implied.
# See the License for the specific language governing permissions and
# limitations under the License.

#!/usr/bin/env bats

load helpers

BATS_TESTS_DIR=${BATS_TESTS_DIR:-test/bats/tests}
WAIT_TIME=60
SLEEP_TIME=1
RATIFY_NAMESPACE=gatekeeper-system

@test "base test without cert rotator" {
    teardown() {
        echo "cleaning up"
        wait_for_process ${WAIT_TIME} ${SLEEP_TIME} 'kubectl delete pod demo --namespace default --force --ignore-not-found=true'
        wait_for_process ${WAIT_TIME} ${SLEEP_TIME} 'kubectl delete pod demo1 --namespace default --force --ignore-not-found=true'
        wait_for_process ${WAIT_TIME} ${SLEEP_TIME} 'kubectl delete pod initcontainer-pod --namespace default --force --ignore-not-found=true'
        wait_for_process ${WAIT_TIME} ${SLEEP_TIME} 'kubectl delete pod initcontainer-pod1 --namespace default --force --ignore-not-found=true'
    }
    run kubectl apply -f ./library/multi-tenancy-validation/template.yaml
    assert_success
    sleep 5
    run kubectl apply -f ./library/multi-tenancy-validation/samples/constraint.yaml
    assert_success
    sleep 5
    # validate key management provider status property shows success
    run bash -c "kubectl get keymanagementproviders.config.ratify.deislabs.io/ratify-notation-inline-cert-0 -o yaml | grep 'issuccess: true'"
    assert_success
    run kubectl run demo --namespace default --image=registry:5000/notation:signed
    assert_success
    run kubectl run demo1 --namespace default --image=registry:5000/notation:unsigned
    assert_failure

    # validate initContainers image
    run kubectl apply -f ./test/testdata/pod_initContainers_signed.yaml --namespace default
    assert_success

    run kubectl apply -f ./test/testdata/pod_initContainers_unsigned.yaml --namespace default
    assert_failure

    # validate ephemeralContainers image
    run kubectl debug demo --image=registry:5000/notation:signed --target=demo
    assert_success

    run kubectl debug demo --image=registry:5000/notation:unsigned --target=demo
    assert_failure
}

@test "crd version test" {
    run kubectl delete verifiers.config.ratify.deislabs.io/verifier-notation
    assert_success
    run kubectl apply -f ./config/samples/clustered/verifier/config_v1alpha1_verifier_notation.yaml
    assert_success
    run bash -c "kubectl get verifiers.config.ratify.deislabs.io/verifier-notation -o yaml | grep 'apiVersion: config.ratify.deislabs.io/v1beta1'"
    assert_success

    run kubectl delete stores.config.ratify.deislabs.io/store-oras
    assert_success
    run kubectl apply -f ./config/samples/clustered/verifier/config_v1alpha1_store_oras_http.yaml
    assert_success
    run bash -c "kubectl get stores.config.ratify.deislabs.io/store-oras -o yaml | grep 'apiVersion: config.ratify.deislabs.io/v1beta1'"
    assert_success
}

@test "notation test" {
    teardown() {
        echo "cleaning up"
        wait_for_process ${WAIT_TIME} ${SLEEP_TIME} 'kubectl delete pod demo --namespace default --force --ignore-not-found=true'
        wait_for_process ${WAIT_TIME} ${SLEEP_TIME} 'kubectl delete pod demo1 --namespace default --force --ignore-not-found=true'
    }
    run kubectl apply -f ./library/multi-tenancy-validation/template.yaml
    assert_success
    sleep 5
    run kubectl apply -f ./library/multi-tenancy-validation/samples/constraint.yaml
    assert_success
    sleep 5

    # validate key management provider status property shows success
    run bash -c "kubectl get keymanagementproviders.config.ratify.deislabs.io/ratify-notation-inline-cert-0 -o yaml | grep 'issuccess: true'"
    assert_success
    run kubectl run demo --namespace default --image=registry:5000/notation:signed
    assert_success

    run kubectl run demo1 --namespace default --image=registry:5000/notation:unsigned
    assert_failure
}

@test "notation test with certs across namespace" {
    teardown() {
        echo "cleaning up"
        wait_for_process ${WAIT_TIME} ${SLEEP_TIME} 'kubectl delete pod demo --namespace default --force --ignore-not-found=true'
        wait_for_process ${WAIT_TIME} ${SLEEP_TIME} 'kubectl delete pod demo1 --namespace default --force --ignore-not-found=true'

        # restore cert store in ratify namespace
        run kubectl apply -f clusterkmprovider.yaml
        assert_success

        # restore the original notation verifier for other tests
        wait_for_process ${WAIT_TIME} ${SLEEP_TIME} 'kubectl apply -f ./config/samples/clustered/verifier/config_v1beta1_verifier_notation.yaml'

        # delete new namespace
        run kubectl delete namespace new-namespace
        assert_success
    }

    run kubectl apply -f ./library/multi-tenancy-validation/template.yaml
    assert_success
    sleep 5
    run kubectl apply -f ./library/multi-tenancy-validation/samples/constraint.yaml
    assert_success
    sleep 5

    # create a new namespace.
    run kubectl create namespace new-namespace
<<<<<<< HEAD
    assert_success
    sleep 3

    # apply the key management provider to new namespace
    run bash -c "kubectl get keymanagementproviders.config.ratify.deislabs.io/ratify-notation-inline-cert-0 -o yaml > clusterkmprovider.yaml"
    assert_success
    sed 's/KeyManagementProvider/NamespacedKeyManagementProvider/' clusterkmprovider.yaml >namespacedkmprovider.yaml
    run kubectl apply -f namespacedkmprovider.yaml -n new-namespace
    assert_success
=======
    assert_success
    sleep 3

    # apply the key management provider to new namespace
    run bash -c "kubectl get keymanagementproviders.config.ratify.deislabs.io/ratify-notation-inline-cert-0 -o yaml > clusterkmprovider.yaml"
    assert_success
    sed 's/KeyManagementProvider/NamespacedKeyManagementProvider/' clusterkmprovider.yaml >namespacedkmprovider.yaml
    run kubectl apply -f namespacedkmprovider.yaml -n new-namespace
    assert_success
>>>>>>> 4b2f556c

    # delete the cluster-wide key management provider
    run kubectl delete keymanagementproviders.config.ratify.deislabs.io/ratify-notation-inline-cert-0
    assert_success

    # configure the notation verifier to use inline certificate store in new namespace.
    sed 's/default\//new-namespace\//' ./config/samples/clustered/verifier/config_v1beta1_verifier_notation_specificnskmprovider.yaml >verifier-new-namespace.yaml
    run kubectl apply -f verifier-new-namespace.yaml
    assert_success
    sleep 3

    run kubectl run demo --namespace new-namespace --image=registry:5000/notation:signed
    assert_success

    run kubectl run demo1 --namespace new-namespace --image=registry:5000/notation:unsigned
    assert_failure
}

@test "cosign test" {
    teardown() {
        echo "cleaning up"
        wait_for_process ${WAIT_TIME} ${SLEEP_TIME} 'kubectl delete pod cosign-demo-key --namespace default --force --ignore-not-found=true'
        wait_for_process ${WAIT_TIME} ${SLEEP_TIME} 'kubectl delete pod cosign-demo-unsigned --namespace default --force --ignore-not-found=true'
    }
    run kubectl apply -f ./library/multi-tenancy-validation/template.yaml
    assert_success
    sleep 5
    run kubectl apply -f ./library/multi-tenancy-validation/samples/constraint.yaml
    assert_success
    sleep 5

    run kubectl run cosign-demo-key --namespace default --image=registry:5000/cosign:signed-key
    assert_success

    run kubectl run cosign-demo-unsigned --namespace default --image=registry:5000/cosign:unsigned
    assert_failure
}

@test "cosign legacy test" {
    teardown() {
        echo "cleaning up"
        wait_for_process ${WAIT_TIME} ${SLEEP_TIME} 'kubectl delete pod cosign-demo-key --namespace default --force --ignore-not-found=true'
        wait_for_process ${WAIT_TIME} ${SLEEP_TIME} 'kubectl delete pod cosign-demo-unsigned --namespace default --force --ignore-not-found=true'
    }

    # use imperative command to guarantee verifier config is updated
    run kubectl replace -f ./config/samples/clustered/verifier/config_v1beta1_verifier_cosign_legacy.yaml
    sleep 5

    run kubectl apply -f ./library/multi-tenancy-validation/template.yaml
    assert_success
    sleep 5
    run kubectl apply -f ./library/multi-tenancy-validation/samples/constraint.yaml
    assert_success
    sleep 5

    run kubectl run cosign-demo-key --namespace default --image=registry:5000/cosign:signed-key
    assert_success

    run kubectl run cosign-demo-unsigned --namespace default --image=registry:5000/cosign:unsigned
    assert_failure
}

@test "cosign keyless test" {
    teardown() {
        echo "cleaning up"
        wait_for_process ${WAIT_TIME} ${SLEEP_TIME} 'kubectl delete pod cosign-demo-keyless --namespace default --force --ignore-not-found=true'
        wait_for_process ${WAIT_TIME} ${SLEEP_TIME} 'kubectl replace -f ./config/samples/clustered/verifier/config_v1beta1_verifier_cosign.yaml'
        wait_for_process ${WAIT_TIME} ${SLEEP_TIME} 'kubectl replace -f ./config/samples/clustered/store/config_v1beta1_store_oras_http.yaml'
    }

    # use imperative command to guarantee useHttp is updated
    run kubectl replace -f ./config/samples/clustered/verifier/config_v1beta1_verifier_cosign_keyless.yaml
    sleep 5

    run kubectl replace -f ./config/samples/clustered/store/config_v1beta1_store_oras.yaml
    sleep 5

    wait_for_process 20 10 'kubectl run cosign-demo-keyless --namespace default --image=wabbitnetworks.azurecr.io/test/cosign-image:signed-keyless'
}

@test "validate crd add, replace and delete" {
    teardown() {
        echo "cleaning up"
        wait_for_process ${WAIT_TIME} ${SLEEP_TIME} 'kubectl delete pod crdtest --namespace default --force --ignore-not-found=true'
    }

    echo "adding license checker, delete notation verifier and validate deployment fails due to missing notation verifier"
    run kubectl apply -f ./config/samples/clustered/verifier/config_v1beta1_verifier_complete_licensechecker.yaml
    assert_success
    run kubectl delete verifiers.config.ratify.deislabs.io/verifier-notation
    assert_success
    # wait for the httpserver cache to be invalidated
    sleep 15
    run kubectl run crdtest --namespace default --image=registry:5000/notation:signed
    assert_failure

    echo "Add notation verifier and validate deployment succeeds"
    run kubectl apply -f ./config/samples/clustered/verifier/config_v1beta1_verifier_notation.yaml
    assert_success

    # wait for the httpserver cache to be invalidated
    sleep 15
    run kubectl run crdtest --namespace default --image=registry:5000/notation:signed
    assert_success
}

@test "verifier crd status check" {
    teardown() {
        echo "cleaning up"
        wait_for_process ${WAIT_TIME} ${SLEEP_TIME} 'kubectl delete verifiers.config.ratify.deislabs.io/verifier-license-checker'
    }

    # apply a valid verifier, validate status property shows success
    run kubectl apply -f ./config/samples/clustered/verifier/config_v1beta1_verifier_complete_licensechecker.yaml
    assert_success
    run bash -c "kubectl describe verifiers.config.ratify.deislabs.io/verifier-license-checker -n ${RATIFY_NAMESPACE} | grep 'Issuccess:  true'"
    assert_success

    # apply a invalid verifier CR, validate status with error
    sed 's/licensechecker/invalidlicensechecker/' ./config/samples/clustered/verifier/config_v1beta1_verifier_complete_licensechecker.yaml >invalidVerifier.yaml
    run kubectl apply -f invalidVerifier.yaml
    assert_success
    run bash -c "kubectl describe verifiers.config.ratify.deislabs.io/verifier-license-checker -n ${RATIFY_NAMESPACE} | grep 'Brieferror:  Original Error:'"
    assert_success

    # apply a valid verifier, validate status property shows success
    run kubectl apply -f ./config/samples/clustered/verifier/config_v1beta1_verifier_complete_licensechecker.yaml
    assert_success
    run bash -c "kubectl describe verifiers.config.ratify.deislabs.io/verifier-license-checker -n ${RATIFY_NAMESPACE} | grep 'Issuccess:  true'"
    assert_success
    run bash -c "kubectl describe verifiers.config.ratify.deislabs.io/verifier-license-checker -n ${RATIFY_NAMESPACE} | grep 'Brieferror:  Original Error:'"
    assert_failure
}

@test "store crd status check" {
    teardown() {
        echo "cleaning up"
        wait_for_process ${WAIT_TIME} ${SLEEP_TIME} 'kubectl delete stores.config.ratify.deislabs.io/store-dynamic'
    }

    # apply a invalid verifier CR, validate status with error
    sed 's/:v1/:invalid/' ./config/samples/clustered/store/config_v1beta1_store_dynamic.yaml >invalidstore.yaml
    run kubectl apply -f invalidstore.yaml
    assert_success
    # wait for download of image
    sleep 5
    run bash -c "kubectl describe stores.config.ratify.deislabs.io/store-dynamic -n ${RATIFY_NAMESPACE} | grep 'plugin not found'"
    assert_success
}

@test "configmap update test" {
    skip "Skipping test for now as we are no longer watching for configfile update in a K8s environment. This test ensures we are watching config file updates in a non-kub scenario"
    run kubectl apply -f ./library/multi-tenancy-validation/template.yaml
    assert_success
    sleep 5
    run kubectl apply -f ./library/multi-tenancy-validation/samples/constraint.yaml
    assert_success
    sleep 5
    run kubectl run demo2 --image=registry:5000/notation:signed
    assert_success

    run kubectl get configmaps ratify-configuration --namespace=${RATIFY_NAMESPACE} -o yaml >currentConfig.yaml
    run kubectl delete -f ./library/multi-tenancy-validation/samples/constraint.yaml

    wait_for_process ${WAIT_TIME} ${SLEEP_TIME} "kubectl replace --namespace=${RATIFY_NAMESPACE} -f ${BATS_TESTS_DIR}/configmap/invalidconfigmap.yaml"
    echo "Waiting for 150 second for configuration update"
    sleep 150

    run kubectl apply -f ./library/multi-tenancy-validation/samples/constraint.yaml
    assert_success
    run kubectl run demo3 --image=registry:5000/notation:signed
    echo "Current time after validate : $(date +"%T")"
    assert_failure

    wait_for_process ${WAIT_TIME} ${SLEEP_TIME} "kubectl replace --namespace=${RATIFY_NAMESPACE} -f currentConfig.yaml"
}

@test "validate mutation tag to digest" {
    teardown() {
        echo "cleaning up"
        wait_for_process ${WAIT_TIME} ${SLEEP_TIME} 'kubectl delete pod mutate-demo --namespace default --ignore-not-found=true'
    }

    run kubectl apply -f ./library/multi-tenancy-validation/template.yaml
    assert_success
    sleep 5
    run kubectl apply -f ./library/multi-tenancy-validation/samples/constraint.yaml
    assert_success
    sleep 5
    run kubectl run mutate-demo --namespace default --image=registry:5000/notation:signed
    assert_success
    result=$(kubectl get pod mutate-demo --namespace default -o json | jq -r ".spec.containers[0].image" | grep @sha)
    assert_mutate_success
}

@test "validate inline certificate store provider" {
    teardown() {
        wait_for_process ${WAIT_TIME} ${SLEEP_TIME} 'kubectl delete certificatestores.config.ratify.deislabs.io/certstore-inline --namespace ${RATIFY_NAMESPACE} --ignore-not-found=true'
        wait_for_process ${WAIT_TIME} ${SLEEP_TIME} 'kubectl delete pod demo-alternate --namespace default --force --ignore-not-found=true'

        # restore the original key management provider
        wait_for_process ${WAIT_TIME} ${SLEEP_TIME} 'kubectl apply -f kmprovider_staging.yaml'
        # restore the original notation verifier for other tests
        wait_for_process ${WAIT_TIME} ${SLEEP_TIME} 'kubectl apply -f ./config/samples/clustered/verifier/config_v1beta1_verifier_notation.yaml'
    }

    # save the existing key management provider inline resource to restore later
    run bash -c "kubectl get keymanagementproviders.config.ratify.deislabs.io/ratify-notation-inline-cert-0 -o yaml > kmprovider_staging.yaml"
    assert_success
    # configure the default template/constraint
    run kubectl apply -f ./library/default/template.yaml
    assert_success
    run kubectl apply -f ./library/default/samples/constraint.yaml
    assert_success

    # verify that the image cannot be run due to an invalid cert
    run kubectl run demo-alternate --namespace default --image=registry:5000/notation:signed-alternate
    assert_failure

    # delete the existing key management provider inline resource since certificate store and key management provider cannot be used together
    run kubectl delete keymanagementproviders.config.ratify.deislabs.io/ratify-notation-inline-cert-0
    assert_success
    # add the alternate certificate as an inline certificate store
    cat ~/.config/notation/truststore/x509/ca/alternate-cert/alternate-cert.crt | sed 's/^/      /g' >>./test/bats/tests/config/config_v1beta1_certstore_inline.yaml
    run kubectl apply -f ./test/bats/tests/config/config_v1beta1_certstore_inline.yaml --namespace ${RATIFY_NAMESPACE}
    assert_success
    sed -i '9,$d' ./test/bats/tests/config/config_v1beta1_certstore_inline.yaml

    # configure the notation verifier to use the inline certificate store
    run kubectl apply -f ./test/bats/tests/config/config_v1beta1_verifier_notation.yaml
    assert_success
    sleep 10

    # verify that the image can now be run
    run kubectl run demo-alternate --namespace default --image=registry:5000/notation:signed-alternate
    assert_success
}

@test "validate inline key management provider" {
    teardown() {
        wait_for_process ${WAIT_TIME} ${SLEEP_TIME} 'kubectl delete keymanagementproviders.config.ratify.deislabs.io/keymanagementprovider-inline --ignore-not-found=true'
        wait_for_process ${WAIT_TIME} ${SLEEP_TIME} 'kubectl delete pod demo-alternate --namespace default --force --ignore-not-found=true'

        # restore the original notation verifier for other tests
        wait_for_process ${WAIT_TIME} ${SLEEP_TIME} 'kubectl apply -f ./config/samples/clustered/verifier/config_v1beta1_verifier_notation.yaml'
    }

    # configure the default template/constraint
    run kubectl apply -f ./library/multi-tenancy-validation/template.yaml
    assert_success
    run kubectl apply -f ./library/multi-tenancy-validation/samples/constraint.yaml
    assert_success

    # verify that the image cannot be run due to an invalid cert
    sleep 10
    run kubectl run demo-alternate --namespace default --image=registry:5000/notation:signed-alternate
    assert_failure
    sleep 10

    # add the alternate certificate as an inline key management provider
    cat ~/.config/notation/truststore/x509/ca/alternate-cert/alternate-cert.crt | sed 's/^/      /g' >>./test/bats/tests/config/config_v1beta1_keymanagementprovider_inline.yaml
    run kubectl apply -f ./test/bats/tests/config/config_v1beta1_keymanagementprovider_inline.yaml --namespace ${RATIFY_NAMESPACE}
    assert_success
    sed -i '10,$d' ./test/bats/tests/config/config_v1beta1_keymanagementprovider_inline.yaml

    # configure the notation verifier to use the inline key management provider
    run kubectl apply -f ./test/bats/tests/config/config_v1beta1_verifier_notation_kmprovider.yaml
    assert_success
    sleep 10

    # verify that the image can now be run
    run kubectl run demo-alternate --namespace default --image=registry:5000/notation:signed-alternate
    assert_success
}

@test "validate inline key management provider with inline certificate store" {
    # this test validates that if a key management provider and certificate store are both configured with the same name,
    # the key management provider will take precedence and continue to work as expected
    teardown() {
        echo "cleaning up"
        wait_for_process ${WAIT_TIME} ${SLEEP_TIME} 'kubectl delete pod demo --namespace default --force --ignore-not-found=true'
        wait_for_process ${WAIT_TIME} ${SLEEP_TIME} 'kubectl delete pod demo1 --namespace default --force --ignore-not-found=true'
        wait_for_process ${WAIT_TIME} ${SLEEP_TIME} 'kubectl delete certificatestores.config.ratify.deislabs.io/ratify-notation-inline-cert-0 --namespace ${RATIFY_NAMESPACE} --ignore-not-found=true'
    }
    # configure the default template/constraint
    run kubectl apply -f ./library/multi-tenancy-validation/template.yaml
    assert_success
    run kubectl apply -f ./library/multi-tenancy-validation/samples/constraint.yaml
    assert_success

    # validate key management provider status property shows success
    run bash -c "kubectl get keymanagementproviders.config.ratify.deislabs.io/ratify-notation-inline-cert-0 -o yaml | grep 'issuccess: true'"
    assert_success
    run kubectl run demo --namespace default --image=registry:5000/notation:signed
    assert_success

    sleep 10

    # apply an invalid cert in an inline certificate store
    run kubectl apply -f ./test/bats/tests/config/config_v1beta1_certstore_inline_invalid.yaml -n ${RATIFY_NAMESPACE}
    assert_success
    # validate key management provider status property shows success
    run bash -c "kubectl get certificatestores.config.ratify.deislabs.io/ratify-notation-inline-cert-0 -n ${RATIFY_NAMESPACE} -o yaml | grep 'issuccess: true'"
    assert_success
    # verification should succeed as the existing KMP will take precedence over the new certificate store
    run kubectl run demo1 --namespace default --image=registry:5000/notation:signed
    assert_success

}

@test "validate K8s secrets ORAS auth provider" {
    teardown() {
        echo "cleaning up"
        wait_for_process ${WAIT_TIME} ${SLEEP_TIME} 'kubectl delete pod demo --namespace default --ignore-not-found=true'
        wait_for_process ${WAIT_TIME} ${SLEEP_TIME} 'kubectl delete pod demo1 --namespace default --ignore-not-found=true'
        wait_for_process ${WAIT_TIME} ${SLEEP_TIME} 'kubectl replace -f ./config/samples/clustered/store/config_v1beta1_store_oras_http.yaml'
    }

    run kubectl apply -f ./library/multi-tenancy-validation/template.yaml
    assert_success
    sleep 5
    run kubectl apply -f ./library/multi-tenancy-validation/samples/constraint.yaml
    assert_success
    sleep 5
    # apply store CRD with K8s secret auth provier enabled
    run kubectl apply -f ./config/samples/clustered/store/config_v1beta1_store_oras_k8secretAuth.yaml
    assert_success
    sleep 5
    run kubectl run demo --namespace default --image=registry:5000/notation:signed
    assert_success
    run kubectl run demo1 --namespace default --image=registry:5000/notation:unsigned
    assert_failure
}

@test "validate image signed by leaf cert" {
    teardown() {
        wait_for_process ${WAIT_TIME} ${SLEEP_TIME} 'kubectl delete keymanagementproviders.config.ratify.deislabs.io/keymanagementprovider-inline --ignore-not-found=true'
        wait_for_process ${WAIT_TIME} ${SLEEP_TIME} 'kubectl delete pod demo-leaf --namespace default --force --ignore-not-found=true'
        wait_for_process ${WAIT_TIME} ${SLEEP_TIME} 'kubectl delete pod demo-leaf2 --namespace default --force --ignore-not-found=true'

        # restore the original notation verifier for other tests
        wait_for_process ${WAIT_TIME} ${SLEEP_TIME} 'kubectl apply -f ./config/samples/clustered/verifier/config_v1beta1_verifier_notation.yaml'
    }

    # configure the default template/constraint
    run kubectl apply -f ./library/multi-tenancy-validation/template.yaml
    assert_success
    run kubectl apply -f ./library/multi-tenancy-validation/samples/constraint.yaml
    assert_success

    # add the root certificate as an inline key management provider
    cat ~/.config/notation/truststore/x509/ca/leaf-test/root.crt | sed 's/^/      /g' >>./test/bats/tests/config/config_v1beta1_keymanagementprovider_inline.yaml
    run kubectl apply -f ./test/bats/tests/config/config_v1beta1_keymanagementprovider_inline.yaml --namespace ${RATIFY_NAMESPACE}
    assert_success
    sed -i '10,$d' ./test/bats/tests/config/config_v1beta1_keymanagementprovider_inline.yaml

    # configure the notation verifier to use the inline key management provider
    run kubectl apply -f ./test/bats/tests/config/config_v1beta1_verifier_notation_kmprovider.yaml
    assert_success

    # verify that the image can be run with a root cert
    run kubectl run demo-leaf --namespace default --image=registry:5000/notation:leafSigned
    assert_success

    # add the root certificate as an inline key management provider
    cat ~/.config/notation/truststore/x509/ca/leaf-test/leaf.crt | sed 's/^/      /g' >>./test/bats/tests/config/config_v1beta1_keymanagementprovider_inline.yaml
    run kubectl apply -f ./test/bats/tests/config/config_v1beta1_keymanagementprovider_inline.yaml --namespace ${RATIFY_NAMESPACE}
    assert_success
    sed -i '10,$d' ./test/bats/tests/config/config_v1beta1_keymanagementprovider_inline.yaml

    # wait for the httpserver cache to be invalidated
    sleep 15
    # verify that the image cannot be run with a leaf cert
    run kubectl run demo-leaf2 --namespace default --image=registry:5000/notation:leafSigned
    assert_failure
}

@test "validate ratify/gatekeeper tls cert rotation" {
    teardown() {
        wait_for_process ${WAIT_TIME} ${SLEEP_TIME} 'kubectl delete pod demo --namespace default --force --ignore-not-found=true'
    }

    # update Providers to use the new CA
    run kubectl get Provider ratify-mutation-provider -o json | jq --arg ca "$(cat .staging/rotation/ca.crt | base64)" '.spec.caBundle=$ca' | kubectl replace -f -
    run kubectl get Provider ratify-provider -o json | jq --arg ca "$(cat .staging/rotation/ca.crt | base64)" '.spec.caBundle=$ca' | kubectl replace -f -

    # update the ratify tls secret to use the new tls cert and key
    run kubectl get secret ratify-tls -n ${RATIFY_NAMESPACE} -o json | jq --arg cert "$(cat .staging/rotation/server.crt | base64)" --arg key "$(cat .staging/rotation/server.key | base64)" '.data["tls.key"]=$key | .data["tls.crt"]=$cert' | kubectl replace -f -

    # update the gatekeeper webhook server tls secret to use the new cert bundle
    run kubectl get Secret gatekeeper-webhook-server-cert -n ${RATIFY_NAMESPACE} -o json | jq --arg caCert "$(cat .staging/rotation/gatekeeper/ca.crt | base64)" --arg caKey "$(cat .staging/rotation/gatekeeper/ca.key | base64)" --arg tlsCert "$(cat .staging/rotation/gatekeeper/server.crt | base64)" --arg tlsKey "$(cat .staging/rotation/gatekeeper/server.key | base64)" '.data["ca.crt"]=$caCert | .data["ca.key"]=$caKey | .data["tls.crt"]=$tlsCert | .data["tls.key"]=$tlsKey' | kubectl replace -f -

    # volume projection can take up to 90 seconds
    sleep 100

    # verify that the verification succeeds
    run kubectl apply -f ./library/multi-tenancy-validation/template.yaml
    assert_success
    sleep 5
    run kubectl apply -f ./library/multi-tenancy-validation/samples/constraint.yaml
    assert_success
    sleep 5
    run kubectl run demo --namespace default --image=registry:5000/notation:signed
    assert_success
}

@test "namespaced notation/cosign verifiers test" {
    teardown() {
        echo "cleaning up"
        wait_for_process ${WAIT_TIME} ${SLEEP_TIME} 'kubectl delete namespacedverifiers.config.ratify.deislabs.io/verifier-cosign --namespace default --ignore-not-found=true'
        wait_for_process ${WAIT_TIME} ${SLEEP_TIME} 'kubectl delete namespacedverifiers.config.ratify.deislabs.io/verifier-notation --namespace default --ignore-not-found=true'
        wait_for_process ${WAIT_TIME} ${SLEEP_TIME} 'kubectl apply -f ./config/samples/clustered/verifier/config_v1beta1_verifier_notation.yaml'
        wait_for_process ${WAIT_TIME} ${SLEEP_TIME} 'kubectl apply -f ./config/samples/clustered/verifier/config_v1beta1_verifier_cosign.yaml'
        wait_for_process ${WAIT_TIME} ${SLEEP_TIME} 'kubectl delete namespacedkeymanagementproviders.config.ratify.deislabs.io/ratify-notation-inline-cert-0 -n default --ignore-not-found=true'
        wait_for_process ${WAIT_TIME} ${SLEEP_TIME} 'kubectl apply -f clusternotationkmprovider.yaml'
        wait_for_process ${WAIT_TIME} ${SLEEP_TIME} 'kubectl delete namespacedkeymanagementproviders.config.ratify.deislabs.io/ratify-cosign-inline-key-0 -n default --ignore-not-found=true'
        wait_for_process ${WAIT_TIME} ${SLEEP_TIME} 'kubectl apply -f clustercosignkmprovider.yaml'
        wait_for_process ${WAIT_TIME} ${SLEEP_TIME} 'kubectl delete namespacedpolicies.config.ratify.deislabs.io/ratify-policy --ignore-not-found=true'
        wait_for_process ${WAIT_TIME} ${SLEEP_TIME} 'kubectl apply -f clusterpolicy.yaml'
        wait_for_process ${WAIT_TIME} ${SLEEP_TIME} 'kubectl delete pod notation-demo --namespace default --force --ignore-not-found=true'
        wait_for_process ${WAIT_TIME} ${SLEEP_TIME} 'kubectl delete pod notation-demo1 --namespace default --force --ignore-not-found=true'
        wait_for_process ${WAIT_TIME} ${SLEEP_TIME} 'kubectl delete pod cosign-demo-key --namespace default --force --ignore-not-found=true'
        wait_for_process ${WAIT_TIME} ${SLEEP_TIME} 'kubectl delete pod cosign-demo-unsigned --namespace default --force --ignore-not-found=true'
    }

    run kubectl apply -f ./library/multi-tenancy-validation/template.yaml
    run kubectl apply -f ./library/multi-tenancy-validation/samples/constraint.yaml
    sleep 3

    # apply namespaced policy and delete cluster-wide policy.
    run bash -c "kubectl get policies.config.ratify.deislabs.io/ratify-policy -o yaml > clusterpolicy.yaml"
    assert_success
    sed 's/kind: Policy/kind: NamespacedPolicy/;/^\s*resourceVersion:/d' clusterpolicy.yaml >namespacedpolicy.yaml
    run kubectl apply -f namespacedpolicy.yaml
    assert_success

    # apply namespaced kmp and delete cluster-wide kmp.
    run bash -c "kubectl get keymanagementproviders.config.ratify.deislabs.io/ratify-notation-inline-cert-0 -o yaml > clusternotationkmprovider.yaml"
    assert_success
    sed 's/KeyManagementProvider/NamespacedKeyManagementProvider/' clusternotationkmprovider.yaml >namespacednotationkmprovider.yaml
    run kubectl apply -f namespacednotationkmprovider.yaml
    assert_success

    run bash -c "kubectl get keymanagementproviders.config.ratify.deislabs.io/ratify-cosign-inline-key-0 -o yaml > clustercosignkmprovider.yaml"
    assert_success
    sed 's/KeyManagementProvider/NamespacedKeyManagementProvider/;/^\s*resourceVersion:/d' clustercosignkmprovider.yaml >namespacedcosignkmprovider.yaml
    run kubectl delete namespacedkeymanagementproviders.config.ratify.deislabs.io/ratify-cosign-inline-key-0 -n default --ignore-not-found=true
    sleep 5
    run kubectl apply -f namespacedcosignkmprovider.yaml
    assert_success
    sleep 5

    # apply namespaced notation verifiers and delete cluster-wide notation verifiers.
    run kubectl apply -f ./config/samples/namespaced/verifier/config_v1beta1_verifier_notation.yaml
    run kubectl delete verifiers.config.ratify.deislabs.io/verifier-notation --ignore-not-found=true

    # validate notation images.
    run kubectl run notation-demo --namespace default --image=registry:5000/notation:signed
    assert_success

    run kubectl run notation-demo1 --namespace default --image=registry:5000/notation:unsigned
    assert_failure

    # apply namespaced cosign verifiers and delete cluster-wide cosign verifiers.
    run kubectl apply -f ./config/samples/namespaced/verifier/config_v1beta1_verifier_cosign.yaml
    run kubectl delete verifiers.config.ratify.deislabs.io/verifier-cosign --ignore-not-found=true

    # validate cosign images.
    run kubectl run cosign-demo-key --namespace default --image=registry:5000/cosign:signed-key
    assert_success

    run kubectl run cosign-demo-unsigned --namespace default --image=registry:5000/cosign:unsigned
    assert_failure
}<|MERGE_RESOLUTION|>--- conflicted
+++ resolved
@@ -123,7 +123,6 @@
 
     # create a new namespace.
     run kubectl create namespace new-namespace
-<<<<<<< HEAD
     assert_success
     sleep 3
 
@@ -133,17 +132,6 @@
     sed 's/KeyManagementProvider/NamespacedKeyManagementProvider/' clusterkmprovider.yaml >namespacedkmprovider.yaml
     run kubectl apply -f namespacedkmprovider.yaml -n new-namespace
     assert_success
-=======
-    assert_success
-    sleep 3
-
-    # apply the key management provider to new namespace
-    run bash -c "kubectl get keymanagementproviders.config.ratify.deislabs.io/ratify-notation-inline-cert-0 -o yaml > clusterkmprovider.yaml"
-    assert_success
-    sed 's/KeyManagementProvider/NamespacedKeyManagementProvider/' clusterkmprovider.yaml >namespacedkmprovider.yaml
-    run kubectl apply -f namespacedkmprovider.yaml -n new-namespace
-    assert_success
->>>>>>> 4b2f556c
 
     # delete the cluster-wide key management provider
     run kubectl delete keymanagementproviders.config.ratify.deislabs.io/ratify-notation-inline-cert-0
