#!/usr/bin/env bats

load helpers

BATS_TESTS_DIR=${BATS_TESTS_DIR:-test/bats/tests}
WAIT_TIME=60
SLEEP_TIME=1

@test "notary test" {
    teardown() {
        echo "cleaning up"
        wait_for_process ${WAIT_TIME} ${SLEEP_TIME} 'kubectl delete pod demo --namespace default --force --ignore-not-found=true'
    }

    run kubectl apply -f ./library/default/template.yaml
    assert_success
    sleep 5
    run kubectl apply -f ./library/default/samples/constraint.yaml
    assert_success
    sleep 5
    run kubectl run demo --namespace default --image=wabbitnetworks.azurecr.io/test/notary-image:signed
    assert_success
    run kubectl run demo1 --namespace default --image=wabbitnetworks.azurecr.io/test/notary-image:unsigned
    assert_failure
}

@test "cosign test" {
    teardown() {
        echo "cleaning up"
        wait_for_process ${WAIT_TIME} ${SLEEP_TIME} 'kubectl delete pod cosign-demo --namespace default --force --ignore-not-found=true'
    }

    run kubectl apply -f ./library/default/template.yaml
    assert_success
    sleep 5
    run kubectl apply -f ./library/default/samples/constraint.yaml
    assert_success
    sleep 5
    run kubectl run cosign-demo --namespace default --image=wabbitnetworks.azurecr.io/test/cosign-image:signed
    assert_success
    run kubectl run cosign-demo2 --namespace default --image=wabbitnetworks.azurecr.io/test/cosign-image:unsigned
    assert_failure
}

@test "licensechecker test" {
    teardown() {
        echo "cleaning up"
        wait_for_process ${WAIT_TIME} ${SLEEP_TIME} 'kubectl delete pod license-checker --namespace default --force --ignore-not-found=true'
        wait_for_process ${WAIT_TIME} ${SLEEP_TIME} 'kubectl delete pod license-checker2 --namespace default --force --ignore-not-found=true'
        wait_for_process ${WAIT_TIME} ${SLEEP_TIME} 'kubectl delete verifiers.config.ratify.deislabs.io/verifier-license-checker --namespace default --ignore-not-found=true'
    }

    run kubectl apply -f ./library/default/template.yaml
    assert_success
    sleep 5
    run kubectl apply -f ./library/default/samples/constraint.yaml
    assert_success
    sleep 5

    run kubectl apply -f ./config/samples/config_v1alpha1_verifier_partial_licensechecker.yaml
    sleep 5
    run kubectl run license-checker --namespace default --image=wabbitnetworks.azurecr.io/test/license-checker-image:v1
    assert_failure

    run kubectl apply -f ./config/samples/config_v1alpha1_verifier_complete_licensechecker.yaml
    sleep 5
    run kubectl run license-checker2 --namespace default --image=wabbitnetworks.azurecr.io/test/license-checker-image:v1
    assert_success
}

@test "sbom verifier test" {
     teardown() {
        echo "cleaning up"
        wait_for_process ${WAIT_TIME} ${SLEEP_TIME} 'kubectl delete pod sbom --namespace default --force --ignore-not-found=true'
    }

    run kubectl apply -f ./library/default/template.yaml
    assert_success
    sleep 5
    run kubectl apply -f ./library/default/samples/constraint.yaml
    assert_success
    sleep 5

    run kubectl apply -f ./config/samples/config_v1alpha1_verifier_sbom.yaml
    sleep 5
    run kubectl run sbom --namespace default --image=wabbitnetworks.azurecr.io/test/sbom-image:signed
    assert_success

    run kubectl delete verifiers.config.ratify.deislabs.io/verifier-sbom
    assert_success
    run kubectl run sbom2 --namespace default --image=wabbitnetworks.azurecr.io/test/sbom-image:signed
    assert_failure
}

@test "schemavalidator verifier test" {
    teardown() {
        echo "cleaning up"
        wait_for_process ${WAIT_TIME} ${SLEEP_TIME} 'kubectl delete verifiers.config.ratify.deislabs.io/verifier-license-checker --namespace default --ignore-not-found=true'
        wait_for_process ${WAIT_TIME} ${SLEEP_TIME} 'kubectl delete verifiers.config.ratify.deislabs.io/verifier-sbom --namespace default --ignore-not-found=true'
        wait_for_process ${WAIT_TIME} ${SLEEP_TIME} 'kubectl delete verifiers.config.ratify.deislabs.io/verifier-schemavalidator --namespace default --ignore-not-found=true'
        wait_for_process ${WAIT_TIME} ${SLEEP_TIME} 'kubectl delete pod schemavalidator --namespace default --force --ignore-not-found=true'
    }

    run kubectl apply -f ./library/default/template.yaml
    assert_success
    sleep 5
    run kubectl apply -f ./library/default/samples/constraint.yaml
    assert_success
    sleep 5

    run kubectl apply -f ./config/samples/config_v1alpha1_verifier_schemavalidator.yaml
    sleep 5
    # TODO 
    # It's best to use an image with individual artifact types vs an all-in-one so any failures can be isolated.
    # Replace this image reference once we have a local private registry for Ratify.
    run kubectl run schemavalidator --namespace default --image=wabbitnetworks.azurecr.io/test/all-in-one-image:signed
    assert_success

    run kubectl apply -f ./config/samples/config_v1alpha1_verifier_schemavalidator_bad.yaml
    sleep 5
    run kubectl run schemavalidator2 --namespace default --image=wabbitnetworks.azurecr.io/test/all-in-one-image:signed
    assert_failure
}

@test "sbom/notary/cosign/licensechecker/schemavalidator verifiers test" {
    teardown() {
        echo "cleaning up"
        wait_for_process ${WAIT_TIME} ${SLEEP_TIME} 'kubectl delete verifiers.config.ratify.deislabs.io/verifier-license-checker --namespace default --ignore-not-found=true'
        wait_for_process ${WAIT_TIME} ${SLEEP_TIME} 'kubectl delete verifiers.config.ratify.deislabs.io/verifier-sbom --namespace default --ignore-not-found=true'
        wait_for_process ${WAIT_TIME} ${SLEEP_TIME} 'kubectl delete verifiers.config.ratify.deislabs.io/verifier-schemavalidator --namespace default --ignore-not-found=true'
        wait_for_process ${WAIT_TIME} ${SLEEP_TIME} 'kubectl delete pod all-in-one --namespace default --force --ignore-not-found=true'
    }

    run kubectl apply -f ./library/default/template.yaml
    assert_success
    sleep 5
    run kubectl apply -f ./library/default/samples/constraint.yaml
    assert_success
    sleep 5

    run kubectl apply -f ./config/samples/config_v1alpha1_verifier_sbom.yaml
    sleep 5
    run kubectl apply -f ./config/samples/config_v1alpha1_verifier_complete_licensechecker.yaml
    sleep 5
    run kubectl apply -f ./config/samples/config_v1alpha1_verifier_schemavalidator.yaml
    sleep 5

    run kubectl run all-in-one --namespace default --image=wabbitnetworks.azurecr.io/test/all-in-one-image:signed
    assert_success
}

@test "validate crd add, replace and delete" {
    teardown() {
        echo "cleaning up"
        wait_for_process ${WAIT_TIME} ${SLEEP_TIME} 'kubectl delete pod crdtest --namespace default --force --ignore-not-found=true'
    }

    echo "adding license checker, delete notary verifier and validate deployment fails due to missing notary verifier"
    run kubectl apply -f ./config/samples/config_v1alpha1_verifier_complete_licensechecker.yaml
    assert_success
    run kubectl delete verifiers.config.ratify.deislabs.io/verifier-notary
    assert_success
    run kubectl run crdtest --namespace default --image=wabbitnetworks.azurecr.io/test/notary-image:signed
    assert_failure

    echo "Add notary verifier and validate deployment succeeds"
    run kubectl apply -f ./config/samples/config_v1alpha1_verifier_notary.yaml
    assert_success

    run kubectl run crdtest --namespace default --image=wabbitnetworks.azurecr.io/test/notary-image:signed
    assert_success
}

@test "configmap update test" {
    skip "Skipping test for now as we are no longer watching for configfile update in a k8 environment.This test ensures we are watching config file updates in a non-kub scenario"
    run kubectl apply -f ./library/default/template.yaml
    assert_success
    sleep 5
    run kubectl apply -f ./library/default/samples/constraint.yaml
    assert_success
    sleep 5
    run kubectl run demo2 --image=wabbitnetworks.azurecr.io/test/net-monitor:signed
    assert_success

    run kubectl get configmaps ratify-configuration --namespace=gatekeeper-system -o yaml >currentConfig.yaml
    run kubectl delete -f ./library/default/samples/constraint.yaml

    wait_for_process ${WAIT_TIME} ${SLEEP_TIME} "kubectl replace --namespace=gatekeeper-system -f ${BATS_TESTS_DIR}/configmap/invalidconfigmap.yaml"
    echo "Waiting for 150 second for configuration update"
    sleep 150

    run kubectl apply -f ./library/default/samples/constraint.yaml
    assert_success
    run kubectl run demo3 --image=wabbitnetworks.azurecr.io/test/net-monitor:signed
    echo "Current time after validate : $(date +"%T")"
    assert_failure

<<<<<<< HEAD
    wait_for_process ${WAIT_TIME} ${SLEEP_TIME} "kubectl replace --namespace=ratify-service -f currentConfig.yaml"
}

@test "dynamic plugins disabled test" {
    teardown() {
        wait_for_process ${WAIT_TIME} ${SLEEP_TIME} 'kubectl delete verifiers.config.ratify.deislabs.io/verifier-dynamic --namespace default --ignore-not-found=true'
    }

    start=$(date --iso-8601=seconds)
    latestpod=$(kubectl -n ratify-service get pod -l=app.kubernetes.io/name=ratify --sort-by=.metadata.creationTimestamp -o=name | tail -n 1)

    run kubectl apply -f ./config/samples/config_v1alpha1_verifier_dynamic.yaml
    sleep 5

    run bash -c "kubectl -n ratify-service logs $latestpod --since-time=$start | grep 'dynamic plugins are currently disabled'"
    assert_success
}

@test "dynamic plugins enabled test" {
    skip "helm upgrade fails in the pipeline on a 2-core runner"

    # ensure that the chart deployment is reset to a clean state for other tests
    teardown() {
        wait_for_process ${WAIT_TIME} ${SLEEP_TIME} 'kubectl delete verifiers.config.ratify.deislabs.io/verifier-dynamic --namespace default --ignore-not-found=true'
        pod=$(kubectl -n ratify-service get pod -l=app.kubernetes.io/name=ratify --sort-by=.metadata.creationTimestamp -o=name | tail -n 1)
        helm upgrade --atomic --namespace ratify-service --reuse-values --set featureFlags.RATIFY_DYNAMIC_PLUGINS=false ratify ./charts/ratify
        wait_for_process ${WAIT_TIME} ${SLEEP_TIME} 'kubectl -n ratify-service delete $pod --force --grace-period=0'
    }

    # enable dynamic plugins
    helm upgrade --atomic --namespace ratify-service --reuse-values --set featureFlags.RATIFY_DYNAMIC_PLUGINS=true ratify ./charts/ratify
    sleep 5
    latestpod=$(kubectl -n ratify-service get pod -l=app.kubernetes.io/name=ratify --sort-by=.metadata.creationTimestamp -o=name | tail -n 1)

    run kubectl apply -f ./config/samples/config_v1alpha1_verifier_dynamic.yaml
    sleep 5

    # parse the logs for the newly created ratify pod
    run bash -c "kubectl -n ratify-service logs $latestpod | grep 'downloaded verifier plugin dynamic from .* to .*'"
    assert_success
=======
    wait_for_process ${WAIT_TIME} ${SLEEP_TIME} "kubectl replace --namespace=gatekeeper-system -f currentConfig.yaml"
>>>>>>> 2a901755
}<|MERGE_RESOLUTION|>--- conflicted
+++ resolved
@@ -195,8 +195,7 @@
     echo "Current time after validate : $(date +"%T")"
     assert_failure
 
-<<<<<<< HEAD
-    wait_for_process ${WAIT_TIME} ${SLEEP_TIME} "kubectl replace --namespace=ratify-service -f currentConfig.yaml"
+    wait_for_process ${WAIT_TIME} ${SLEEP_TIME} "kubectl replace --namespace=gatekeeper-system -f currentConfig.yaml"
 }
 
 @test "dynamic plugins disabled test" {
@@ -236,7 +235,4 @@
     # parse the logs for the newly created ratify pod
     run bash -c "kubectl -n ratify-service logs $latestpod | grep 'downloaded verifier plugin dynamic from .* to .*'"
     assert_success
-=======
-    wait_for_process ${WAIT_TIME} ${SLEEP_TIME} "kubectl replace --namespace=gatekeeper-system -f currentConfig.yaml"
->>>>>>> 2a901755
 }