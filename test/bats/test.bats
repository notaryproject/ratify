--- conflicted
+++ resolved
@@ -198,7 +198,6 @@
     wait_for_process ${WAIT_TIME} ${SLEEP_TIME} "kubectl replace --namespace=gatekeeper-system -f currentConfig.yaml"
 }
 
-<<<<<<< HEAD
 @test "dynamic plugins disabled test" {
     teardown() {
         wait_for_process ${WAIT_TIME} ${SLEEP_TIME} 'kubectl delete verifiers.config.ratify.deislabs.io/verifier-dynamic --namespace default --ignore-not-found=true'
@@ -239,7 +238,6 @@
     # parse the logs for the newly created ratify pod
     run bash -c "kubectl -n gatekeeper-system logs $latestpod | grep 'downloaded verifier plugin dynamic from .* to .*'"
     assert_success
-=======
 @test "validate mutation tag to digest" {
     run kubectl apply -f ./library/default/template.yaml
     assert_success
@@ -254,5 +252,4 @@
 
     echo "cleaning up"
     wait_for_process ${WAIT_TIME} ${SLEEP_TIME} kubectl delete pod mutate-demo --namespace default
->>>>>>> 93e71733
 }