--- conflicted
+++ resolved
@@ -245,56 +245,6 @@
     assert_success
     result=$(kubectl get pod mutate-demo --namespace default -o json | jq -r ".spec.containers[0].image" | grep @sha)
     assert_mutate_success
-}
-
-<<<<<<< HEAD
-@test "validate docker ORAS auth provider" {
-    teardown() {
-        echo "cleaning up"
-        wait_for_process ${WAIT_TIME} ${SLEEP_TIME} 'kubectl delete pod demo --namespace default --ignore-not-found=true'
-        wait_for_process ${WAIT_TIME} ${SLEEP_TIME} 'kubectl delete pod demo1 --namespace default --ignore-not-found=true'
-    }
-
-    run kubectl apply -f ./library/default/template.yaml
-    assert_success
-    sleep 5
-    run kubectl apply -f ./library/default/samples/constraint.yaml
-    assert_success
-    sleep 5
-    # apply store CRD with cosign disabled
-    run kubectl apply -f ./config/samples/config_v1alpha1_store_oras_dockerauth.yaml
-    assert_success
-    sleep 5
-    run kubectl run demo --namespace default --image=registry-auth:5000/notation:signed
-    assert_success
-    run kubectl run demo1 --namespace default --image=registry-auth:5000/notation:unsigned
-    assert_failure
-}
-
-@test "validate k8 secrets ORAS auth provider" {
-    teardown() {
-        echo "cleaning up"
-        wait_for_process ${WAIT_TIME} ${SLEEP_TIME} 'kubectl delete pod demo --namespace default --ignore-not-found=true'
-        wait_for_process ${WAIT_TIME} ${SLEEP_TIME} 'kubectl delete pod demo1 --namespace default --ignore-not-found=true'
-    }
-
-    run kubectl apply -f ./library/default/template.yaml
-    assert_success
-    sleep 5
-    run kubectl apply -f ./library/default/samples/constraint.yaml
-    assert_success
-    sleep 5
-    # apply store CRD with cosign disabled and k8 secret auth provier enabled
-    run kubectl apply -f ./config/samples/config_v1alpha1_store_oras_k8secretAuth.yaml
-    assert_success
-    sleep 5
-    run kubectl run demo --namespace default --image=registry-auth:5000/notation:signed
-    assert_success
-    run kubectl run demo1 --namespace default --image=registry-auth:5000/notation:unsigned
-    assert_failure
-=======
-    echo "cleaning up"
-    wait_for_process ${WAIT_TIME} ${SLEEP_TIME} kubectl delete pod mutate-demo --namespace default
 }
 
 @test "validate inline cert provider" {
@@ -360,5 +310,50 @@
     # verify that the image can now be run
     run kubectl run demo-alternate --namespace default --image=registry:5000/notation:signed-alternate
     assert_success
->>>>>>> 777282cb
+}
+
+@test "validate docker ORAS auth provider" {
+    teardown() {
+        echo "cleaning up"
+        wait_for_process ${WAIT_TIME} ${SLEEP_TIME} 'kubectl delete pod demo --namespace default --ignore-not-found=true'
+        wait_for_process ${WAIT_TIME} ${SLEEP_TIME} 'kubectl delete pod demo1 --namespace default --ignore-not-found=true'
+    }
+
+    run kubectl apply -f ./library/default/template.yaml
+    assert_success
+    sleep 5
+    run kubectl apply -f ./library/default/samples/constraint.yaml
+    assert_success
+    sleep 5
+    # apply store CRD with cosign disabled
+    run kubectl apply -f ./config/samples/config_v1alpha1_store_oras_dockerauth.yaml
+    assert_success
+    sleep 5
+    run kubectl run demo --namespace default --image=registry-auth:5000/notation:signed
+    assert_success
+    run kubectl run demo1 --namespace default --image=registry-auth:5000/notation:unsigned
+    assert_failure
+}
+
+@test "validate k8 secrets ORAS auth provider" {
+    teardown() {
+        echo "cleaning up"
+        wait_for_process ${WAIT_TIME} ${SLEEP_TIME} 'kubectl delete pod demo --namespace default --ignore-not-found=true'
+        wait_for_process ${WAIT_TIME} ${SLEEP_TIME} 'kubectl delete pod demo1 --namespace default --ignore-not-found=true'
+    }
+
+    run kubectl apply -f ./library/default/template.yaml
+    assert_success
+    sleep 5
+    run kubectl apply -f ./library/default/samples/constraint.yaml
+    assert_success
+    sleep 5
+    # apply store CRD with cosign disabled and k8 secret auth provier enabled
+    run kubectl apply -f ./config/samples/config_v1alpha1_store_oras_k8secretAuth.yaml
+    assert_success
+    sleep 5
+    run kubectl run demo --namespace default --image=registry-auth:5000/notation:signed
+    assert_success
+    run kubectl run demo1 --namespace default --image=registry-auth:5000/notation:unsigned
+    assert_failure
 }