--- conflicted
+++ resolved
@@ -29,24 +29,16 @@
     run kubectl apply -f ./library/default/samples/constraint.yaml
     assert_success
     sleep 5
-<<<<<<< HEAD
-    run kubectl run cosign-demo-key --namespace default --image=registry:5000/cosign:signed
-=======
     run kubectl apply -f ./config/samples/config_v1alpha1_verifier_cosign.yaml
     sleep 5
     run kubectl run cosign-demo --namespace default --image=registry:5000/cosign:signed
->>>>>>> 46d54974
-    assert_success
-    run kubectl run cosign-demo-unsigned --namespace default --image=registry:5000/cosign:unsigned
+    assert_success
+    run kubectl run cosign-demo2 --namespace default --image=registry:5000/cosign:unsigned
     assert_failure
 
     echo "cleaning up"
-<<<<<<< HEAD
-    wait_for_process ${WAIT_TIME} ${SLEEP_TIME} kubectl delete pod cosign-demo-key cosign-demo-unsigned --namespace default
-=======
     wait_for_process ${WAIT_TIME} ${SLEEP_TIME} 'kubectl delete pod cosign-demo --namespace default'
     wait_for_process ${WAIT_TIME} ${SLEEP_TIME} 'kubectl delete verifiers.config.ratify.deislabs.io/verifier-cosign --namespace default --ignore-not-found=true'
->>>>>>> 46d54974
 }
 
 @test "licensechecker test" {
@@ -116,7 +108,7 @@
     run kubectl apply -f ./library/default/samples/constraint.yaml
     assert_success
     sleep 5
-    
+
     run kubectl apply -f ./config/samples/config_v1alpha1_verifier_schemavalidator.yaml
     sleep 5
     run kubectl run schemavalidator --namespace default --image=registry:5000/schemavalidator:v0
