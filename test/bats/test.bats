#!/usr/bin/env bats

load helpers

BATS_TESTS_DIR=${BATS_TESTS_DIR:-test/bats/tests}
WAIT_TIME=60
SLEEP_TIME=1

@test "notary test" {
    run kubectl apply -f ./library/default/template.yaml
    assert_success
    sleep 5
    run kubectl apply -f ./library/default/samples/constraint.yaml
    assert_success
    sleep 5
    run kubectl run demo --namespace default --image=registry:5000/notation:signed
    assert_success
    run kubectl run demo1 --namespace default --image=registry:5000/notation:unsigned
    assert_failure

    echo "cleaning up"
    wait_for_process ${WAIT_TIME} ${SLEEP_TIME} kubectl delete pod demo --namespace default
}

@test "cosign test" {
<<<<<<< HEAD
    teardown() {
        echo "cleaning up"
        wait_for_process ${WAIT_TIME} ${SLEEP_TIME} 'kubectl delete pod cosign-demo --namespace default --force --ignore-not-found=true'
        run kubectl delete verifiers.config.ratify.deislabs.io/verifier-cosign
    }

=======
>>>>>>> b207dfef
    run kubectl apply -f ./library/default/template.yaml
    assert_success
    sleep 5
    run kubectl apply -f ./library/default/samples/constraint.yaml
    assert_success
    run kubectl apply -f ./config/samples/config_v1alpha1_verifier_cosign.yaml
    sleep 5
    run kubectl run cosign-demo --namespace default --image=registry:5000/cosign:signed
    assert_success
    run kubectl run cosign-demo2 --namespace default --image=registry:5000/cosign:unsigned
    assert_failure

    echo "cleaning up"
    wait_for_process ${WAIT_TIME} ${SLEEP_TIME} kubectl delete pod cosign-demo --namespace default
}

@test "licensechecker test" {
    teardown() {
        echo "cleaning up"
        wait_for_process ${WAIT_TIME} ${SLEEP_TIME} 'kubectl delete pod license-checker --namespace default --force --ignore-not-found=true'
        wait_for_process ${WAIT_TIME} ${SLEEP_TIME} 'kubectl delete pod license-checker2 --namespace default --force --ignore-not-found=true'
        wait_for_process ${WAIT_TIME} ${SLEEP_TIME} 'kubectl delete verifiers.config.ratify.deislabs.io/verifier-license-checker --namespace default --ignore-not-found=true'
    }

    run kubectl apply -f ./library/default/template.yaml
    assert_success
    sleep 5
    run kubectl apply -f ./library/default/samples/constraint.yaml
    assert_success
    sleep 5

    run kubectl apply -f ./config/samples/config_v1alpha1_verifier_partial_licensechecker.yaml
    sleep 5
    run kubectl run license-checker --namespace default --image=registry:5000/licensechecker:v0
    assert_failure

    run kubectl apply -f ./config/samples/config_v1alpha1_verifier_complete_licensechecker.yaml
    # wait for the httpserver cache to be invalidated
    sleep 15
    run kubectl run license-checker2 --namespace default --image=registry:5000/licensechecker:v0
    assert_success
}

@test "sbom verifier test" {
     teardown() {
        echo "cleaning up"
        wait_for_process ${WAIT_TIME} ${SLEEP_TIME} 'kubectl delete pod sbom --namespace default --force --ignore-not-found=true'
    }

    run kubectl apply -f ./library/default/template.yaml
    assert_success
    sleep 5
    run kubectl apply -f ./library/default/samples/constraint.yaml
    assert_success
    sleep 5

    run kubectl apply -f ./config/samples/config_v1alpha1_verifier_sbom.yaml
    sleep 5
    run kubectl run sbom --namespace default --image=registry:5000/sbom:v0
    assert_success

    run kubectl delete verifiers.config.ratify.deislabs.io/verifier-sbom
    assert_success
    # wait for the httpserver cache to be invalidated
    sleep 15
    run kubectl run sbom2 --namespace default --image=registry:5000/sbom:v0
    assert_failure
}

@test "schemavalidator verifier test" {
    teardown() {
        echo "cleaning up"
        wait_for_process ${WAIT_TIME} ${SLEEP_TIME} 'kubectl delete verifiers.config.ratify.deislabs.io/verifier-license-checker --namespace default --ignore-not-found=true'
        wait_for_process ${WAIT_TIME} ${SLEEP_TIME} 'kubectl delete verifiers.config.ratify.deislabs.io/verifier-sbom --namespace default --ignore-not-found=true'
        wait_for_process ${WAIT_TIME} ${SLEEP_TIME} 'kubectl delete verifiers.config.ratify.deislabs.io/verifier-schemavalidator --namespace default --ignore-not-found=true'
        wait_for_process ${WAIT_TIME} ${SLEEP_TIME} 'kubectl delete pod schemavalidator --namespace default --force --ignore-not-found=true'
    }

    run kubectl apply -f ./library/default/template.yaml
    assert_success
    sleep 5
    run kubectl apply -f ./library/default/samples/constraint.yaml
    assert_success
    sleep 5

    run kubectl apply -f ./config/samples/config_v1alpha1_verifier_schemavalidator.yaml
    sleep 5
    run kubectl run schemavalidator --namespace default --image=registry:5000/schemavalidator:v0
    assert_success

    run kubectl apply -f ./config/samples/config_v1alpha1_verifier_schemavalidator_bad.yaml
    assert_success
    # wait for the httpserver cache to be invalidated
    sleep 15
    run kubectl run schemavalidator2 --namespace default --image=registry:5000/schemavalidator:v0
    assert_failure
}

@test "sbom/notary/cosign/licensechecker/schemavalidator verifiers test" {
    teardown() {
        echo "cleaning up"
        wait_for_process ${WAIT_TIME} ${SLEEP_TIME} 'kubectl delete verifiers.config.ratify.deislabs.io/verifier-license-checker --namespace default --ignore-not-found=true'
        wait_for_process ${WAIT_TIME} ${SLEEP_TIME} 'kubectl delete verifiers.config.ratify.deislabs.io/verifier-sbom --namespace default --ignore-not-found=true'
        wait_for_process ${WAIT_TIME} ${SLEEP_TIME} 'kubectl delete verifiers.config.ratify.deislabs.io/verifier-schemavalidator --namespace default --ignore-not-found=true'
        wait_for_process ${WAIT_TIME} ${SLEEP_TIME} 'kubectl delete pod all-in-one --namespace default --force --ignore-not-found=true'
    }

    run kubectl apply -f ./library/default/template.yaml
    assert_success
    sleep 5
    run kubectl apply -f ./library/default/samples/constraint.yaml
    assert_success
    sleep 5

    run kubectl apply -f ./config/samples/config_v1alpha1_verifier_sbom.yaml
    sleep 5
    run kubectl apply -f ./config/samples/config_v1alpha1_verifier_complete_licensechecker.yaml
    sleep 5
    run kubectl apply -f ./config/samples/config_v1alpha1_verifier_schemavalidator.yaml
    sleep 5

    # wait for the httpserver cache to be invalidated
    sleep 15
    run kubectl run all-in-one --namespace default --image=registry:5000/all:v0
    assert_success
}

@test "validate crd add, replace and delete" {
    teardown() {
        echo "cleaning up"
        wait_for_process ${WAIT_TIME} ${SLEEP_TIME} 'kubectl delete pod crdtest --namespace default --force --ignore-not-found=true'
    }

    echo "adding license checker, delete notary verifier and validate deployment fails due to missing notary verifier"
    run kubectl apply -f ./config/samples/config_v1alpha1_verifier_complete_licensechecker.yaml
    assert_success
    run kubectl delete verifiers.config.ratify.deislabs.io/verifier-notary
    assert_success
    # wait for the httpserver cache to be invalidated
    sleep 15
    run kubectl run crdtest --namespace default --image=registry:5000/notation:signed
    assert_failure

    echo "Add notary verifier and validate deployment succeeds"
    run kubectl apply -f ./config/samples/config_v1alpha1_verifier_notary.yaml
    assert_success

    # wait for the httpserver cache to be invalidated
    sleep 15
    run kubectl run crdtest --namespace default --image=registry:5000/notation:signed
    assert_success
}

@test "configmap update test" {
    skip "Skipping test for now as we are no longer watching for configfile update in a k8 environment. This test ensures we are watching config file updates in a non-kub scenario"
    run kubectl apply -f ./library/default/template.yaml
    assert_success
    sleep 5
    run kubectl apply -f ./library/default/samples/constraint.yaml
    assert_success
    sleep 5
    run kubectl run demo2 --image=registry:5000/notation:signed
    assert_success

    run kubectl get configmaps ratify-configuration --namespace=gatekeeper-system -o yaml >currentConfig.yaml
    run kubectl delete -f ./library/default/samples/constraint.yaml

    wait_for_process ${WAIT_TIME} ${SLEEP_TIME} "kubectl replace --namespace=gatekeeper-system -f ${BATS_TESTS_DIR}/configmap/invalidconfigmap.yaml"
    echo "Waiting for 150 second for configuration update"
    sleep 150

    run kubectl apply -f ./library/default/samples/constraint.yaml
    assert_success
    run kubectl run demo3 --image=registry:5000/notation:signed
    echo "Current time after validate : $(date +"%T")"
    assert_failure

    wait_for_process ${WAIT_TIME} ${SLEEP_TIME} "kubectl replace --namespace=gatekeeper-system -f currentConfig.yaml"
}

@test "dynamic plugins disabled test" {
    teardown() {
        wait_for_process ${WAIT_TIME} ${SLEEP_TIME} 'kubectl delete verifiers.config.ratify.deislabs.io/verifier-dynamic --namespace default --ignore-not-found=true'
    }

    start=$(date --iso-8601=seconds)
    latestpod=$(kubectl -n gatekeeper-system get pod -l=app.kubernetes.io/name=ratify --sort-by=.metadata.creationTimestamp -o=name | tail -n 1)

    run kubectl apply -f ./config/samples/config_v1alpha1_verifier_dynamic.yaml
    sleep 5

    run bash -c "kubectl -n gatekeeper-system logs $latestpod --since-time=$start | grep 'dynamic plugins are currently disabled'"
    assert_success
}

@test "validate mutation tag to digest" {
    run kubectl apply -f ./library/default/template.yaml
    assert_success
    sleep 5
    run kubectl apply -f ./library/default/samples/constraint.yaml
    assert_success
    sleep 5
    run kubectl run mutate-demo --namespace default --image=registry:5000/notation:signed
    assert_success
    result=$(kubectl get pod mutate-demo --namespace default -o json | jq -r ".spec.containers[0].image" | grep @sha)
    assert_mutate_success

    echo "cleaning up"
    wait_for_process ${WAIT_TIME} ${SLEEP_TIME} kubectl delete pod mutate-demo --namespace default
}<|MERGE_RESOLUTION|>--- conflicted
+++ resolved
@@ -23,15 +23,12 @@
 }
 
 @test "cosign test" {
-<<<<<<< HEAD
     teardown() {
         echo "cleaning up"
         wait_for_process ${WAIT_TIME} ${SLEEP_TIME} 'kubectl delete pod cosign-demo --namespace default --force --ignore-not-found=true'
         run kubectl delete verifiers.config.ratify.deislabs.io/verifier-cosign
     }
 
-=======
->>>>>>> b207dfef
     run kubectl apply -f ./library/default/template.yaml
     assert_success
     sleep 5
