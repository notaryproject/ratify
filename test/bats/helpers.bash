--- conflicted
+++ resolved
@@ -116,17 +116,6 @@
   URL_LEAF="http://localhost:10086/leaf/revoke"
   curl -s -X POST "$URL_LEAF" -H "Content-Type: application/json"
   URL_INTER=http://localhost:10086/intermediate/unrevoke
-<<<<<<< HEAD
-  curl -X POST "$URL_INTER" -H "Content-Type: application/json"
-  sleep 10
-}
-
-check_crl_cache() {
-  if [[ -d "$HOME/.cache/notation/crl" && -n "$(ls -A "$HOME/.cache/notation/crl")" ]]; then
-    return 0
-  else
-    return 1
-=======
   curl -s -X POST "$URL_INTER" -H "Content-Type: application/json"
 }
 
@@ -144,6 +133,5 @@
 check_crl_cache() {
   if [[ -d "$HOME/.cache/notation/crl" ]]; then
     return 0
->>>>>>> 2109a96c
   fi
 }