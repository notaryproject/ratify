#!/usr/bin/env bats

load helpers

@test "notary verifier test" {
    run bin/ratify verify -c $RATIFY_DIR/config.json -s $LOCAL_TEST_REGISTRY/notation:signed
    assert_cmd_verify_success

    run bin/ratify verify -c $RATIFY_DIR/config.json -s $LOCAL_TEST_REGISTRY/notation:unsigned
    assert_cmd_verify_failure
}

@test "cosign verifier test" {
    run bin/ratify verify -c $RATIFY_DIR/config.json -s $LOCAL_TEST_REGISTRY/cosign:signed-key
    assert_cmd_verify_success

    # update the config to use the keyless verifier since ratify doesn't support multiple verifiers of same type
    jq '.store.plugins |= map(select(.name == "oras").useHttp = false) | .verifier.plugins |= map(del(.key))' $RATIFY_DIR/config.json >$RATIFY_DIR/cosign-keyless-config.json
    run bin/ratify verify -c $RATIFY_DIR/cosign-keyless-config.json -s wabbitnetworks.azurecr.io/test/cosign-image:signed-keyless
    assert_cmd_verify_success

    run bin/ratify verify -c $RATIFY_DIR/config.json -s $LOCAL_TEST_REGISTRY/cosign:unsigned
    assert_cmd_verify_failure
}

@test "licensechecker verifier test" {
    run bin/ratify verify -c $RATIFY_DIR/complete_licensechecker_config.json -s $LOCAL_TEST_REGISTRY/licensechecker:v0
    assert_cmd_verify_success

    run bin/ratify verify -c $RATIFY_DIR/partial_licensechecker_config.json -s $LOCAL_TEST_REGISTRY/licensechecker:v0
    assert_cmd_verify_failure
}

@test "sbom verifier test" {
    # Notes: test would fail if sbom/notary types are explicitly specified in the policy
    run bin/ratify verify -c $RATIFY_DIR/config.json -s $LOCAL_TEST_REGISTRY/sbom:v0
    assert_cmd_verify_success

    run bin/ratify verify -c $RATIFY_DIR/config.json -s $LOCAL_TEST_REGISTRY/sbom:unsigned
    assert_cmd_verify_failure
}

@test "schemavalidator verifier test" {
<<<<<<< HEAD
    run bin/ratify verify -c $RATIFY_DIR/config.json -s $LOCAL_TEST_REGISTRY/schemavalidator:v0
=======
    run bin/ratify verify -c $RATIFY_DIR/schemavalidator_config.json -s $LOCAL_TEST_REGISTRY/schemavalidator:v0
>>>>>>> acf2f721
    assert_cmd_verify_success
}

@test "sbom/notary/cosign/licensechecker verifiers test" {
    run bin/ratify verify -c $RATIFY_DIR/config.json -s $LOCAL_TEST_REGISTRY/all:v0
    assert_cmd_verify_success
}

@test "dynamic plugin verifier test" {
    # dynamic plugins disabled by default
    run bash -c "bin/ratify verify -c $RATIFY_DIR/dynamic_plugins_config.json -s  $LOCAL_TEST_REGISTRY/all:v0 2>&1 >/dev/null | grep 'dynamic plugins are currently disabled'"
    assert_success

    # dynamic plugins enabled with feature flag
    run bash -c "RATIFY_DYNAMIC_PLUGINS=1 bin/ratify verify -c $RATIFY_DIR/dynamic_plugins_config.json -s  $LOCAL_TEST_REGISTRY/all:v0 2>&1 >/dev/null | grep 'downloaded verifier plugin dynamic from .* to .*'"
    assert_success

    # ensure the plugin is downloaded and marked executable
    test -x $RATIFY_DIR/plugins/dynamic
    assert_success
}

@test "dynamic plugin store test" {
    # dynamic plugins disabled by default
    run bash -c "bin/ratify verify -c $RATIFY_DIR/dynamic_plugins_config.json -s  $LOCAL_TEST_REGISTRY/all:v0 2>&1 >/dev/null | grep 'dynamic plugins are currently disabled'"
    assert_success

    # dynamic plugins enabled with feature flag
    run bash -c "RATIFY_DYNAMIC_PLUGINS=1 bin/ratify verify -c $RATIFY_DIR/dynamic_plugins_config.json -s  $LOCAL_TEST_REGISTRY/all:v0 2>&1 >/dev/null | grep 'downloaded store plugin dynamicstore from .* to .*'"
    assert_success

    # ensure the plugin is downloaded and marked executable
    test -x $RATIFY_DIR/plugins/dynamicstore
    assert_success
}

@test "docker ORAS auth provider test" {
    run bin/ratify verify -c $RATIFY_DIR/docker_auth_config.json -s $LOCAL_TEST_REGISTRY_AUTH/notation:signed
    assert_cmd_verify_success

    run bin/ratify verify -c $RATIFY_DIR/docker_auth_config.json -s $LOCAL_TEST_REGISTRY_AUTH/notation:unsigned
    assert_cmd_verify_failure
}<|MERGE_RESOLUTION|>--- conflicted
+++ resolved
@@ -41,11 +41,7 @@
 }
 
 @test "schemavalidator verifier test" {
-<<<<<<< HEAD
-    run bin/ratify verify -c $RATIFY_DIR/config.json -s $LOCAL_TEST_REGISTRY/schemavalidator:v0
-=======
     run bin/ratify verify -c $RATIFY_DIR/schemavalidator_config.json -s $LOCAL_TEST_REGISTRY/schemavalidator:v0
->>>>>>> acf2f721
     assert_cmd_verify_success
 }
 
