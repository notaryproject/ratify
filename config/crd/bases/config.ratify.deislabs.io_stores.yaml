--- conflicted
+++ resolved
@@ -100,12 +100,6 @@
               name:
                 description: Name of the store
                 type: string
-<<<<<<< HEAD
-=======
-              version:
-                description: Version of the store plugin. Optional
-                type: string     
->>>>>>> 7abfc7fc
               parameters:
                 description: Parameters of the store
                 type: object
