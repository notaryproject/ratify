apiVersion: externaldata.gatekeeper.sh/v1alpha1
kind: Provider
metadata:
  name: ratify-provider
spec:
  url: "http://{{ include "ratify.fullname" .}}.{{ .Release.Namespace }}:6001/ratify/gatekeeper/v1/verify"
<<<<<<< HEAD
  timeout: 100
=======
  timeout: 7
>>>>>>> 1eae9ecc
  insecureTLSSkipVerify: true # need to enable this if the provider uses HTTP so that Gatekeeper can skip TLS verification.<|MERGE_RESOLUTION|>--- conflicted
+++ resolved
@@ -4,9 +4,5 @@
   name: ratify-provider
 spec:
   url: "http://{{ include "ratify.fullname" .}}.{{ .Release.Namespace }}:6001/ratify/gatekeeper/v1/verify"
-<<<<<<< HEAD
-  timeout: 100
-=======
   timeout: 7
->>>>>>> 1eae9ecc
   insecureTLSSkipVerify: true # need to enable this if the provider uses HTTP so that Gatekeeper can skip TLS verification.