image:
  repository: ghcr.io/deislabs/ratify
  crdRepository: ghcr.io/deislabs/ratify-crds
  tag: v1.0.0-beta.2
  pullPolicy: IfNotPresent

nameOverride: ""
fullnameOverride: ""
logLevel: info
ratifyTestCert: |
  -----BEGIN CERTIFICATE-----
  MIIDWDCCAkCgAwIBAgIBUTANBgkqhkiG9w0BAQsFADBaMQswCQYDVQQGEwJVUzEL
  MAkGA1UECBMCV0ExEDAOBgNVBAcTB1NlYXR0bGUxDzANBgNVBAoTBk5vdGFyeTEb
  MBkGA1UEAxMSd2FiYml0LW5ldHdvcmtzLmlvMCAXDTIyMTIwMjA4MDg0NFoYDzIx
  MjIxMjAzMDgwODQ0WjBaMQswCQYDVQQGEwJVUzELMAkGA1UECBMCV0ExEDAOBgNV
  BAcTB1NlYXR0bGUxDzANBgNVBAoTBk5vdGFyeTEbMBkGA1UEAxMSd2FiYml0LW5l
  dHdvcmtzLmlvMIIBIjANBgkqhkiG9w0BAQEFAAOCAQ8AMIIBCgKCAQEAnoskJWB0
  ZsYcfbTvCYQMLqWaB/yN3Jf7Ryxvndrij83fWEQPBQJi8Mk8SpNqm2x9uP3gsQDc
  L/73a0p6/D+hza2jQQVhebe/oB0LJtUoD5LXlJ83UQdZETLMYAzeBNcBR4kMecrY
  CnE6yjHeiEWdAH+U7Mt39zJh+9lGIcbk0aUE5UOp8o3t5RWFDcl9hQ7QOXROwmpO
  thLUIiY/bcPpsg/2nH1nzFjqiBef3sgopFCTgtJ7qF8B83Xy/+hJ5vD29xsbSwuB
  3iLE7qLxu2NxdIa4oL0Y2QKMh/getjI0xnvwAmPkFiFbzC7LFdDfd6+gA5GpUXxL
  u6UmwucAgiljGQIDAQABoycwJTAOBgNVHQ8BAf8EBAMCB4AwEwYDVR0lBAwwCgYI
  KwYBBQUHAwMwDQYJKoZIhvcNAQELBQADggEBAFvRW/mGjnnMNFKJc/e3o/+yiJor
  dcrq/1UzyD7eNmOaASXz8rrrFT/6/TBXExPuB2OIf9OgRJFfPGLxmzCwVgaWQbK0
  VfTN4MQzRrSwPmNYsBAAwLxXbarYlMbm4DEmdJGyVikq08T2dZI51GC/YXEwzlnv
  ldN0dBflb/FKkY5rAp0JgpHLGKeStxFvB62noBjWfrm7ShCf9gkn1CjmgvP/sYK0
  pJgA1FHPd6EeB6yRBpLV4EJgQYUJoOpbHz+us62jKj5fAXsX052LPmk9ArmP0uJ1
  CJLNdj+aShCs4paSWOObDmIyXHwCx3MxCvYsFk/Wsnwura6jGC+cNsjzSx4=
  -----END CERTIFICATE-----
cosign:
  enabled: true
  key: |
    -----BEGIN PUBLIC KEY-----
    MFkwEwYHKoZIzj0CAQYIKoZIzj0DAQcDQgAEvjrMZFyaBDsvg5e0C8JaHqw8ULuc
    n947ODVAMvfdqtjqK2eW77OGrsFLdkbG3BET9U4Dj37odn4kI5lC4Lj9Eg==
    -----END PUBLIC KEY-----
resources:
   limits:
     cpu: 1000m
     memory: 512Mi
   requests:
     cpu: 600m
     memory: 512Mi
serviceAccount:
  create: true
  name: ratify-admin
gatekeeper:
  version: "3.11.0"

# Can be used to authenticate to:
# ACR -> oras.authProviders.azureWorkloadIdentityEnabled
# Key Vault -> akvCertConfig.enabled
azureWorkloadIdentity:
  clientId:

azureManagedIdentity:
  clientId:
  tenantId:

akvCertConfig:
  enabled: false
  vaultName:
  cert1Name:
  cert2Name:
  tenantId:

oras:
  authProviders:
    azureWorkloadIdentityEnabled: false
    azureManagedIdentityEnabled: false
    k8secretsEnabled: false
    awsEcrBasicEnabled: false
<<<<<<< HEAD
  cache:
    enabled: true
    ttl: 10  # in seconds
    capacity: 100 # Megabytes
    keyNumber: 10000 # maximum key number
=======
    awsApiOverride:
      enabled: false
      endpoint: ""
      partition: "" # defaults to aws
      region: ""
>>>>>>> a345e803

provider:
  tls:
    crt: # crt used by ratify (httpserver), please provide your own crt
    key: # key used by ratify (httpserver), please provide your own key
    cabundle: # base64 encoded CA bundle used for the 'caBundle' property for the ratify provider within gatekeeper

podAnnotations: {}
podLabels: {}
enableRuntimeDefaultSeccompProfile: true

rbac:
  create: true
  
upgradeCRDs:
  enabled: true
  extraRules: []

crds:
  affinity: {}
  tolerations: []
  nodeSelector: {kubernetes.io/os: linux}
  resources: {}
  securityContext:
    allowPrivilegeEscalation: false
    capabilities:
      drop:
      - ALL
    readOnlyRootFilesystem: true
    runAsGroup: 65532
    runAsNonRoot: true
    runAsUser: 65532

# See https://github.com/deislabs/ratify/blob/main/docs/reference/usage.md for a list of available feature flags
featureFlags:
  # RATIFY_FEATURE_NAME: true
<|MERGE_RESOLUTION|>--- conflicted
+++ resolved
@@ -71,19 +71,17 @@
     azureManagedIdentityEnabled: false
     k8secretsEnabled: false
     awsEcrBasicEnabled: false
-<<<<<<< HEAD
+    awsApiOverride:
+      enabled: false
+      endpoint: ""
+      partition: "" # defaults to aws
+      region: ""
   cache:
     enabled: true
     ttl: 10  # in seconds
     capacity: 100 # Megabytes
     keyNumber: 10000 # maximum key number
-=======
-    awsApiOverride:
-      enabled: false
-      endpoint: ""
-      partition: "" # defaults to aws
-      region: ""
->>>>>>> a345e803
+
 
 provider:
   tls:
