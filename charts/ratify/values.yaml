image:
  repository: ghcr.io/deislabs/ratify
  tag: v0.1.3-alpha.1
  pullPolicy: IfNotPresent
nameOverride: ""
fullnameOverride: ""
ratifyTestCert: |
  -----BEGIN CERTIFICATE-----
  MIIDAzCCAeugAwIBAgIQdbFNMJJ7bsCjFz9NTjm60TANBgkqhkiG9w0BAQsFADAW
  MRQwEgYDVQQDEwtyYXRpZnktdGVzdDAeFw0yMTExMTcwMDQxMjBaFw0yMjExMTcw
  MDQxMjBaMBYxFDASBgNVBAMTC3JhdGlmeS10ZXN0MIIBIjANBgkqhkiG9w0BAQEF
  AAOCAQ8AMIIBCgKCAQEA2qNunZGbxboQ8ZRPDcjRIwxbHvoQm154lizfnwTvhv15
  2mLptfJgpVRXTvFYpWacRath7ZNKSeIcItSTBVJtevTaH5eD46jysoy81AKKt9mf
  1zY4hATZfnQ5JlqPc0d0fztBHIqOtx6/YzJ7Ojlq89jfgundpN+hbv7R9LoH+bM5
  rkeQQtRg+ylE19ERlqypwBEz8i9vPjyb/pWHdAD9F/6kJSZ7iNvcBc5poZKoPG/+
  XXlBQd+pPRSYkROm2Fz8er/j3PmCfi9Wb7Slr1lmqeS53nedun9/0sbYE/xQwT4Z
  OcG8ki21H7gGrvYsHYNr4+7DXr/5hX6VBHqMCBcAqQIDAQABo00wSzAOBgNVHQ8B
  Af8EBAMCB4AwEwYDVR0lBAwwCgYIKwYBBQUHAwMwDAYDVR0TAQH/BAIwADAWBgNV
  HREEDzANggtyYXRpZnktdGVzdDANBgkqhkiG9w0BAQsFAAOCAQEAkmsnbd02MQS2
  64ItCWgfa96eZtMOC4hyf/gjw5ePOILl+fke32DMiYyIoQ4C2JxUli8VVUctzM7S
  x0doF7neSz9a/M7AVdIq9cRUuc46Med1n+UqyMTXC1lvcrXszmZo3J61jOZlels0
  N7wnH3yS5UbsZLqS7A5v6+fLJBj5QIG4EPVqIACNhE4fpiChih6Louu98AQWgFG/
  HzWwHl1ycgSCK4ADh7rGyLyaSDgwTM1knzxvq0vBdKX+hS2rfVI5QGZLNi/K4qpr
  +QsmXjQo4s6vYCeUXeg/fRlNbPrcHFscDPe62gfSD/h2ziKnvGASh8JFY9jaITCn
  c92MWya0Lw==
  -----END CERTIFICATE-----
cosign:
  enabled: false
  key: ""
resources:
   limits:
     cpu: 100m
     memory: 128Mi
   requests:
     cpu: 100m
     memory: 128Mi
akvCertConfig:
  enabled: false
  vaultName:
  cert1Name:
  cert2Name:
  tenantId:
<<<<<<< HEAD
  aadPodIdentity: 
=======
  clientId:
>>>>>>> 0e7d2584
oras:
  authProviders:
    azureWorkloadIdentityEnabled: false
    k8secretsEnabled: false<|MERGE_RESOLUTION|>--- conflicted
+++ resolved
@@ -40,11 +40,7 @@
   cert1Name:
   cert2Name:
   tenantId:
-<<<<<<< HEAD
-  aadPodIdentity: 
-=======
   clientId:
->>>>>>> 0e7d2584
 oras:
   authProviders:
     azureWorkloadIdentityEnabled: false
