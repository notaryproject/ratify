name: build-pr

on:
  pull_request_target:
    types: [labeled]
  pull_request:
    branches:
      - main
      - 1.0.0*
  push:
    branches:
      - 1.0.0*
      - main
  workflow_dispatch:

permissions: read-all

jobs:
  build:
    runs-on: ubuntu-latest
    steps:
      - name: Checkout
        uses: actions/checkout@93ea575cb5d8a053eaa0ac8fa3b40d7e05a33cc8
      - name: setup go environment
        uses: actions/setup-go@v3
        with:
          go-version: "1.19"
      - name: Run tidy
        run: go mod tidy
      - name: Build CLI
        run: make
      - name: Check build
        run: bin/ratify version
      - name: Upload coverage to codecov.io
        uses: codecov/codecov-action@v3
<<<<<<< HEAD

=======
      - name: Run helm lint
        run: helm lint charts/ratify
  
>>>>>>> 87c8fcfe
  build_test_cli:
    name: "Build and run tests for CLI"
    runs-on: ubuntu-latest
    permissions:
      contents: read
    steps:
      - name: Checkout
        uses: actions/checkout@v3
      - name: setup go environment
        uses: actions/setup-go@v3
        with:
          go-version: "1.19"
      - name: Run tidy
        run: go mod tidy
      - name: Build CLI
        run: make
      - name: Check build
        run: bin/ratify version
      - name: Test CLI
        run: |
          make install ratify-config install-bats
          make test-e2e-cli

  build_test_e2e:
    name: "Build and run e2e Test"
    runs-on: ubuntu-latest
    timeout-minutes: 15
    permissions:
      contents: read
    strategy:
      matrix:
        KUBERNETES_VERSION: ["1.24.6"]
        GATEKEEPER_VERSION: ["3.10.0", "3.11.0"]
    steps:
      - name: Check out code into the Go module directory
        uses: actions/checkout@v3
      - name: Set up Go 1.19
        uses: actions/setup-go@v3
        with:
          go-version: 1.19

      - name: Bootstrap e2e
        run: |
          mkdir -p $GITHUB_WORKSPACE/bin
          echo "$GITHUB_WORKSPACE/bin" >> $GITHUB_PATH
          make e2e-bootstrap KUBERNETES_VERSION=${{ matrix.KUBERNETES_VERSION }}
          make generate-certs
      - name: Run e2e
        run: |
          make e2e-deploy-gatekeeper GATEKEEPER_VERSION=${{ matrix.GATEKEEPER_VERSION }}
          make e2e-deploy-ratify GATEKEEPER_VERSION=${{ matrix.GATEKEEPER_VERSION }}
          make test-e2e
      - name: Save logs
        if: ${{ always() }}
        run: |
          kubectl logs -n gatekeeper-system -l control-plane=controller-manager --tail=-1 > logs-externaldata-controller.json
          kubectl logs -n gatekeeper-system -l control-plane=audit-controller --tail=-1 > logs-externaldata-audit.json
          kubectl logs -n gatekeeper-system -l app=ratify --tail=-1 > logs-ratify-preinstall.json
          kubectl logs -n gatekeeper-system -l app.kubernetes.io/name=ratify --tail=-1 > logs-ratify.json
      - name: Upload artifacts
        uses: actions/upload-artifact@v3
        if: ${{ always() }}
        with:
          name: e2e-logs
          path: |
            logs-*.json

  build_test_aks_e2e:
    name: "Build and run e2e Test on AKS"
    env:
      AZURE_CLIENT_ID: 814e6e97-120c-4534-b8a9-f1645bc99500
      AZURE_TENANT_ID: 72f988bf-86f1-41af-91ab-2d7cd011db47
      AZURE_SUBSCRIPTION_ID: daae1e1a-63dc-454f-825d-b39289070f79
    runs-on: ubuntu-latest
    if: contains(github.event.pull_request.labels.*.name, 'safe to test') || github.event_name == 'workflow_dispatch' || github.event_name == 'push'
    timeout-minutes: 30
    permissions:
      id-token: write
      contents: read
    strategy:
      matrix:
        KUBERNETES_VERSION: ["1.23.12", "1.24.6"]
        GATEKEEPER_VERSION: ["3.10.0", "3.11.0"]
    steps:
      - name: Check out code into the Go module directory
        uses: actions/checkout@v3
      - name: Set up Go 1.19
        uses: actions/setup-go@v3
        with:
          go-version: 1.19

      - name: Az CLI login
        uses: azure/login@v1
        with:
          client-id: ${{ env.AZURE_CLIENT_ID }}
          tenant-id: ${{ env.AZURE_TENANT_ID }}
          subscription-id: ${{ env.AZURE_SUBSCRIPTION_ID }}

      - name: Dependencies e2e
        run: |
          mkdir -p $GITHUB_WORKSPACE/bin
          echo "$GITHUB_WORKSPACE/bin" >> $GITHUB_PATH
          make e2e-dependencies

      - name: Run e2e on ACR
        run: |
          make e2e-aks KUBERNETES_VERSION=${{ matrix.KUBERNETES_VERSION }} GATEKEEPER_VERSION=${{ matrix.GATEKEEPER_VERSION }} TENANT_ID=${{ env.AZURE_TENANT_ID }}

      - name: Upload artifacts
        uses: actions/upload-artifact@v3
        if: ${{ always() }}
        with:
          name: e2e-logs
          path: |
            logs-*.json<|MERGE_RESOLUTION|>--- conflicted
+++ resolved
@@ -33,13 +33,9 @@
         run: bin/ratify version
       - name: Upload coverage to codecov.io
         uses: codecov/codecov-action@v3
-<<<<<<< HEAD
-
-=======
       - name: Run helm lint
         run: helm lint charts/ratify
-  
->>>>>>> 87c8fcfe
+
   build_test_cli:
     name: "Build and run tests for CLI"
     runs-on: ubuntu-latest
