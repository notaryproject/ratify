--- conflicted
+++ resolved
@@ -21,22 +21,10 @@
           echo "$GITHUB_CONTEXT"| jq '.event.commits[].id' | tail -2 | head -1 |sed 's/\"//g'
         env:
           GITHUB_CONTEXT: ${{ toJson(github) }}
-<<<<<<< HEAD
     
       # https://github.com/marketplace/actions/github-pull-request-action
+
       - name: create pull request with reposync action2
-=======
-      
-      # https://github.com/marketplace/actions/github-pull-request-action
-      - uses: actions/checkout@b4ffde65f46336ab88eb53be808477a3936bae11
-      - name: pull-request
-        run: |
-          gh_pr_up() { gh pr create $* || gh pr edit $* }
-          gh_pr_up --title "[Automated] Merge ${{ env.GITHUB_CONTEXT }} into main" --body "Automated Pull Request" --base main
-
-      # https://github.com/marketplace/actions/github-pull-request-action
-      - name: create pull request with reposync action
->>>>>>> 7d2a7cc6
         id: open-pr
         uses: repo-sync/pull-request@7e79a9f5dc3ad0ce53138f01df2fad14a04831c5 #v2.12.1
         with:
