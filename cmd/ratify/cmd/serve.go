--- conflicted
+++ resolved
@@ -39,10 +39,7 @@
 	enableCrdManager  bool
 	cacheSize         int
 	cacheTTL          time.Duration
-<<<<<<< HEAD
-=======
 	metricsEnabled    bool
->>>>>>> 0b910930
 	metricsType       string
 	metricsPort       int
 }
@@ -66,20 +63,12 @@
 	flags.StringVarP(&opts.configFilePath, "config", "c", "", "Config File Path")
 	flags.StringVar(&opts.certDirectory, "cert-dir", "", "Path to ratify certs")
 	flags.StringVar(&opts.caCertFile, "ca-cert-file", "", "Path to CA cert file")
-<<<<<<< HEAD
-	flags.BoolVar(&opts.enableCrdManager, "enable-crd-manager", false, "Start crd manager if enabled")
-	flags.IntVar(&opts.cacheSize, "cache-size", httpserver.DefaultCacheMaxSize, "Cache size for the verifier http server")
-	flags.DurationVar(&opts.cacheTTL, "cache-ttl", httpserver.DefaultCacheTTL, "Cache TTL for the verifier http server")
-	flags.StringVar(&opts.metricsType, "metrics-type", httpserver.DefaultMetricsType, "Metrics exporter type to use")
-	flags.IntVar(&opts.metricsPort, "metrics-port", httpserver.DefaultMetricsPort, "Metrics exporter port to use")
-=======
 	flags.BoolVar(&opts.enableCrdManager, "enable-crd-manager", false, "Start crd manager if enabled (default: false)")
 	flags.IntVar(&opts.cacheSize, "cache-size", httpserver.DefaultCacheMaxSize, fmt.Sprintf("Cache size for the verifier http server (default: %d)", httpserver.DefaultCacheMaxSize))
 	flags.DurationVar(&opts.cacheTTL, "cache-ttl", httpserver.DefaultCacheTTL, fmt.Sprintf("Cache TTL for the verifier http server (default: %fs)", httpserver.DefaultCacheTTL.Seconds()))
 	flags.BoolVar(&opts.metricsEnabled, "metrics-enabled", false, "Enable metrics exporter if enabled (default: false)")
 	flags.StringVar(&opts.metricsType, "metrics-type", httpserver.DefaultMetricsType, fmt.Sprintf("Metrics exporter type to use (default: %s)", httpserver.DefaultMetricsType))
 	flags.IntVar(&opts.metricsPort, "metrics-port", httpserver.DefaultMetricsPort, fmt.Sprintf("Metrics exporter port to use (default: %d)", httpserver.DefaultMetricsPort))
->>>>>>> 0b910930
 	return cmd
 }
 
@@ -88,11 +77,7 @@
 	if opts.enableCrdManager {
 		logrus.Infof("starting crd manager")
 		go manager.StartManager()
-<<<<<<< HEAD
-		manager.StartServer(opts.httpServerAddress, opts.configFilePath, opts.certDirectory, opts.caCertFile, opts.cacheSize, opts.cacheTTL, opts.metricsType, opts.metricsPort)
-=======
 		manager.StartServer(opts.httpServerAddress, opts.configFilePath, opts.certDirectory, opts.caCertFile, opts.cacheSize, opts.cacheTTL, opts.metricsEnabled, opts.metricsType, opts.metricsPort)
->>>>>>> 0b910930
 
 		return nil
 	}
@@ -103,11 +88,7 @@
 	}
 
 	if opts.httpServerAddress != "" {
-<<<<<<< HEAD
-		server, err := httpserver.NewServer(context.Background(), opts.httpServerAddress, getExecutor, opts.certDirectory, opts.caCertFile, opts.cacheSize, opts.cacheTTL, opts.metricsType, opts.metricsPort)
-=======
 		server, err := httpserver.NewServer(context.Background(), opts.httpServerAddress, getExecutor, opts.certDirectory, opts.caCertFile, opts.cacheSize, opts.cacheTTL, opts.metricsEnabled, opts.metricsType, opts.metricsPort)
->>>>>>> 0b910930
 		if err != nil {
 			return err
 		}
