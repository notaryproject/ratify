--- conflicted
+++ resolved
@@ -19,18 +19,12 @@
 	"os"
 
 	"github.com/deislabs/ratify/cmd/ratify/cmd"
-<<<<<<< HEAD
 	_ "github.com/deislabs/ratify/pkg/cache/dapr"                  // register dapr cache
 	_ "github.com/deislabs/ratify/pkg/cache/ristretto"             // register ristretto cache
 	_ "github.com/deislabs/ratify/pkg/policyprovider/configpolicy" // register configpolicy policy provider
+	_ "github.com/deislabs/ratify/pkg/policyprovider/regopolicy"   // register regopolicy policy provider
 	_ "github.com/deislabs/ratify/pkg/referrerstore/oras"          // register oras referrer store
 	_ "github.com/deislabs/ratify/pkg/verifier/notaryv2"           // register notaryv2 verifier
-=======
-	_ "github.com/deislabs/ratify/pkg/policyprovider/configpolicy"
-	_ "github.com/deislabs/ratify/pkg/policyprovider/regopolicy"
-	_ "github.com/deislabs/ratify/pkg/referrerstore/oras"
-	_ "github.com/deislabs/ratify/pkg/verifier/notaryv2"
->>>>>>> 6b731172
 )
 
 func main() {
