/*
Copyright The Ratify Authors.
Licensed under the Apache License, Version 2.0 (the "License");
you may not use this file except in compliance with the License.
You may obtain a copy of the License at

http://www.apache.org/licenses/LICENSE-2.0

Unless required by applicable law or agreed to in writing, software
distributed under the License is distributed on an "AS IS" BASIS,
WITHOUT WARRANTIES OR CONDITIONS OF ANY KIND, either express or implied.
See the License for the specific language governing permissions and
limitations under the License.
*/

package manager

import (
	"context"
	"crypto/x509"
	"flag"
	"fmt"
	"os"
	"time"

	"github.com/go-logr/logr"

	// Import all Kubernetes client auth plugins (e.g. Azure, GCP, OIDC, etc.)
	// to ensure that exec-entrypoint and run can make use of them.
	"github.com/deislabs/ratify/config"
	"github.com/deislabs/ratify/httpserver"
	"github.com/deislabs/ratify/pkg/featureflag"
	"github.com/deislabs/ratify/pkg/policyprovider"
	_ "github.com/deislabs/ratify/pkg/policyprovider/configpolicy" // register config policy provider
	_ "github.com/deislabs/ratify/pkg/policyprovider/regopolicy"   // register rego policy provider
	_ "github.com/deislabs/ratify/pkg/referrerstore/oras"          // register ORAS referrer store
	"github.com/deislabs/ratify/pkg/utils"
	_ "github.com/deislabs/ratify/pkg/verifier/notation" // register notation verifier
	"github.com/open-policy-agent/cert-controller/pkg/rotator"
	"github.com/sirupsen/logrus"
	_ "k8s.io/client-go/plugin/pkg/client/auth" // import additional authentication methods

	"k8s.io/apimachinery/pkg/runtime"
	"k8s.io/apimachinery/pkg/types"
	utilruntime "k8s.io/apimachinery/pkg/util/runtime"
	clientgoscheme "k8s.io/client-go/kubernetes/scheme"
	ctrl "sigs.k8s.io/controller-runtime"
	"sigs.k8s.io/controller-runtime/pkg/healthz"

	configv1alpha1 "github.com/deislabs/ratify/api/v1alpha1"
	configv1beta1 "github.com/deislabs/ratify/api/v1beta1"
	"github.com/deislabs/ratify/pkg/controllers"
	ef "github.com/deislabs/ratify/pkg/executor/core"
	"github.com/deislabs/ratify/pkg/referrerstore"
	vr "github.com/deislabs/ratify/pkg/verifier"
	//+kubebuilder:scaffold:imports
)

const (
	caOrganization = "Ratify"
	certDir        = "/usr/local/tls"
)

var (
	scheme   = runtime.NewScheme()
	setupLog = logrus.WithField("name", "setup")
)

func init() {
	utilruntime.Must(clientgoscheme.AddToScheme(scheme))
	utilruntime.Must(configv1alpha1.AddToScheme(scheme))
	//+kubebuilder:scaffold:scheme
	utilruntime.Must(configv1beta1.AddToScheme(scheme))
	//+kubebuilder:scaffold:scheme
}

func StartServer(httpServerAddress, configFilePath, certDirectory, caCertFile string, cacheTTL time.Duration, metricsEnabled bool, metricsType string, metricsPort int, certRotatorReady chan struct{}) {
	logrus.Info("initializing executor with config file at default config path")

	cf, err := config.Load(configFilePath)
	if err != nil {
		logrus.Errorf("server start failed %v", fmt.Errorf("error loading config %w", err))
		os.Exit(1)
	}

	// initialize server
	server, err := httpserver.NewServer(context.Background(), httpServerAddress, func() *ef.Executor {
		var activeVerifiers []vr.ReferenceVerifier
		var activeStores []referrerstore.ReferrerStore
		var activePolicyEnforcer policyprovider.PolicyProvider

		// check if there are active verifiers from crd controller
		if len(controllers.VerifierMap) > 0 {
			for _, value := range controllers.VerifierMap {
				activeVerifiers = append(activeVerifiers, value)
			}
		}

		// check if there are active stores from crd controller
<<<<<<< HEAD
		// else use stores from configuration
		if len(controllers.NamespacedStoreMap) > 0 {
			for _, value := range controllers.NamespacedStoreMap {
=======
		if len(controllers.StoreMap) > 0 {
			for _, value := range controllers.StoreMap {
>>>>>>> af2240b8
				activeStores = append(activeStores, value)
			}
		}
		if len(controllers.ClusterStoreMap) > 0 {
			for _, value := range controllers.
		}

		if !controllers.ActivePolicy.IsEmpty() {
			activePolicyEnforcer = controllers.ActivePolicy.Enforcer
		}

		// return executor with latest configuration
		executor := ef.Executor{
			Verifiers:      activeVerifiers,
			ReferrerStores: activeStores,
			PolicyEnforcer: activePolicyEnforcer,
			Config:         &cf.ExecutorConfig,
		}
		return &executor
	}, certDirectory, caCertFile, cacheTTL, metricsEnabled, metricsType, metricsPort)

	if err != nil {
		logrus.Errorf("initialize server failed with error %v, exiting..", err)
		os.Exit(1)
	}
	logrus.Infof("starting server at" + httpServerAddress)
	if err := server.Run(certRotatorReady); err != nil {
		logrus.Errorf("starting server failed with error %v, exiting..", err)
		os.Exit(1)
	}
}

func StartManager(certRotatorReady chan struct{}, probeAddr string) {
	var metricsAddr string
	var enableLeaderElection bool

	flag.StringVar(&metricsAddr, "metrics-bind-address", ":8080", "The address the metric endpoint binds to.")
	flag.BoolVar(&enableLeaderElection, "leader-elect", false,
		"Enable leader election for controller manager. "+
			"Enabling this will ensure there is only one active controller manager.")
	flag.Parse()

	logrusSink := controllers.NewLogrusSink(logrus.StandardLogger())
	ctrl.SetLogger(logr.New(logrusSink))
	mgr, err := ctrl.NewManager(ctrl.GetConfigOrDie(), ctrl.Options{
		Scheme:                 scheme,
		MetricsBindAddress:     metricsAddr,
		Port:                   9443,
		HealthProbeBindAddress: probeAddr,
		LeaderElection:         enableLeaderElection,
		LeaderElectionID:       "1a306109.github.com/deislabs/ratify",
		// LeaderElectionReleaseOnCancel defines if the leader should step down voluntarily
		// when the Manager ends. This requires the binary to immediately end when the
		// Manager is stopped, otherwise, this setting is unsafe. Setting this significantly
		// speeds up voluntary leader transitions as the new leader don't have to wait
		// LeaseDuration time first.
		//
		// In the default scaffold provided, the program ends immediately after
		// the manager stops, so would be fine to enable this option. However,
		// if you are doing or is intended to do any operation such as perform cleanups
		// after the manager stops then its usage might be unsafe.
		// LeaderElectionReleaseOnCancel: true,
	})
	if err != nil {
		setupLog.Error(err, "unable to start manager")
		os.Exit(1)
	}

	setupLog.Debugf("setting up probeAddr at %s", probeAddr)

	// Make sure certs are generated and valid if cert rotation is enabled.
	if featureflag.CertRotation.Enabled {
		// Make sure TLS cert watcher is already set up.
		if certRotatorReady == nil {
			setupLog.Error(err, "to use cert rotation, you must provide a channel to signal when the TLS watcher is ready")
			os.Exit(1)
		}
		setupLog.Info("setting up cert rotation")

		keyUsages := []x509.ExtKeyUsage{x509.ExtKeyUsageServerAuth}
		webhooks := []rotator.WebhookInfo{
			{
				Name: "ratify-mutation-provider",
				Type: rotator.ExternalDataProvider,
			},
			{
				Name: "ratify-provider",
				Type: rotator.ExternalDataProvider,
			},
		}
		namespace := utils.GetNamespace()
		serviceName := utils.GetServiceName()

		if err := rotator.AddRotator(mgr, &rotator.CertRotator{
			SecretKey: types.NamespacedName{
				Namespace: namespace,
				Name:      fmt.Sprintf("%s-tls", serviceName),
			},
			CertDir:        certDir,
			CAName:         fmt.Sprintf("%s.%s", serviceName, namespace),
			CAOrganization: caOrganization,
			DNSName:        fmt.Sprintf("%s.%s", serviceName, namespace),
			IsReady:        certRotatorReady,
			Webhooks:       webhooks,
			ExtKeyUsages:   &keyUsages,
		}); err != nil {
			setupLog.Error(err, "Unable to set up cert rotation")
			os.Exit(1)
		}
	} else {
		close(certRotatorReady)
	}

	if err = (&controllers.VerifierReconciler{
		Client: mgr.GetClient(),
		Scheme: mgr.GetScheme(),
	}).SetupWithManager(mgr); err != nil {
		setupLog.Error(err, "unable to create controller", "controller", "Verifier")
		os.Exit(1)
	}
	if err = (&controllers.StoreReconciler{
		Client: mgr.GetClient(),
		Scheme: mgr.GetScheme(),
	}).SetupWithManager(mgr); err != nil {
		setupLog.Error(err, "unable to create controller", "controller", "Store")
		os.Exit(1)
	}
	if err = (&controllers.CertificateStoreReconciler{
		Client: mgr.GetClient(),
		Scheme: mgr.GetScheme(),
	}).SetupWithManager(mgr); err != nil {
		setupLog.Error(err, "unable to create controller", "controller", "Certificate Store")
		os.Exit(1)
	}
	if err = (&controllers.PolicyReconciler{
		Client: mgr.GetClient(),
		Scheme: mgr.GetScheme(),
	}).SetupWithManager(mgr); err != nil {
		setupLog.Error(err, "unable to create controller", "controller", "Policy")
		os.Exit(1)
	}
	//+kubebuilder:scaffold:builder

	if err := mgr.AddHealthzCheck("healthz", healthz.Ping); err != nil {
		setupLog.Error(err, "unable to set up health check")
		os.Exit(1)
	}
	if err := mgr.AddReadyzCheck("readyz", healthz.Ping); err != nil {
		setupLog.Error(err, "unable to set up ready check")
		os.Exit(1)
	}

	setupLog.Info("starting manager")
	if err := mgr.Start(ctrl.SetupSignalHandler()); err != nil {
		setupLog.Error(err, "problem running manager")
		os.Exit(1)
	}
}<|MERGE_RESOLUTION|>--- conflicted
+++ resolved
@@ -97,19 +97,10 @@
 		}
 
 		// check if there are active stores from crd controller
-<<<<<<< HEAD
-		// else use stores from configuration
-		if len(controllers.NamespacedStoreMap) > 0 {
-			for _, value := range controllers.NamespacedStoreMap {
-=======
 		if len(controllers.StoreMap) > 0 {
 			for _, value := range controllers.StoreMap {
->>>>>>> af2240b8
 				activeStores = append(activeStores, value)
 			}
-		}
-		if len(controllers.ClusterStoreMap) > 0 {
-			for _, value := range controllers.
 		}
 
 		if !controllers.ActivePolicy.IsEmpty() {
