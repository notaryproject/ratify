/*
Copyright The Ratify Authors.
Licensed under the Apache License, Version 2.0 (the "License");
you may not use this file except in compliance with the License.
You may obtain a copy of the License at

http://www.apache.org/licenses/LICENSE-2.0

Unless required by applicable law or agreed to in writing, software
distributed under the License is distributed on an "AS IS" BASIS,
WITHOUT WARRANTIES OR CONDITIONS OF ANY KIND, either express or implied.
See the License for the specific language governing permissions and
limitations under the License.
*/

package manager

import (
	"context"
	"flag"
	"os"
	"time"

	"github.com/go-logr/logr"

	// Import all Kubernetes client auth plugins (e.g. Azure, GCP, OIDC, etc.)
	// to ensure that exec-entrypoint and run can make use of them.
	"github.com/deislabs/ratify/config"
	"github.com/deislabs/ratify/httpserver"
	_ "github.com/deislabs/ratify/pkg/policyprovider/configpolicy"
	_ "github.com/deislabs/ratify/pkg/referrerstore/oras"
	_ "github.com/deislabs/ratify/pkg/verifier/notaryv2"
	"github.com/sirupsen/logrus"
	_ "k8s.io/client-go/plugin/pkg/client/auth"

	"k8s.io/apimachinery/pkg/runtime"
	utilruntime "k8s.io/apimachinery/pkg/util/runtime"
	clientgoscheme "k8s.io/client-go/kubernetes/scheme"
	ctrl "sigs.k8s.io/controller-runtime"
	"sigs.k8s.io/controller-runtime/pkg/healthz"

	configv1alpha1 "github.com/deislabs/ratify/api/v1alpha1"
	configv1beta1 "github.com/deislabs/ratify/api/v1beta1"
	"github.com/deislabs/ratify/pkg/controllers"
	ef "github.com/deislabs/ratify/pkg/executor/core"
	"github.com/deislabs/ratify/pkg/referrerstore"
	vr "github.com/deislabs/ratify/pkg/verifier"
	//+kubebuilder:scaffold:imports
)

var (
	scheme   = runtime.NewScheme()
	setupLog = logrus.WithField("name", "setup")
)

func init() {
	utilruntime.Must(clientgoscheme.AddToScheme(scheme))
	utilruntime.Must(configv1alpha1.AddToScheme(scheme))
	//+kubebuilder:scaffold:scheme
	utilruntime.Must(configv1beta1.AddToScheme(scheme))
	//+kubebuilder:scaffold:scheme
}

<<<<<<< HEAD
func StartServer(httpServerAddress, configFilePath, certDirectory, caCertFile string, cacheSize int, cacheTTL time.Duration, metricsType string, metricsPort int) {
=======
func StartServer(httpServerAddress, configFilePath, certDirectory, caCertFile string, cacheSize int, cacheTTL time.Duration, metricsEnabled bool, metricsType string, metricsPort int) {
>>>>>>> 0b910930
	logrus.Info("initializing executor with config file at default config path")

	cf, err := config.Load(configFilePath)
	if err != nil {
		logrus.Warnf("error loading config %v", err)
		os.Exit(1)
	}

	configStores, configVerifiers, policy, err := config.CreateFromConfig(cf)
	if err != nil {
		logrus.Warnf("error initializing from config %v", err)
		os.Exit(1)
	}

	// initialize server
	server, err := httpserver.NewServer(context.Background(), httpServerAddress, func() *ef.Executor {
		var activeVerifiers []vr.ReferenceVerifier
		var activeStores []referrerstore.ReferrerStore

		// check if there are active verifiers from crd controller
		// else use verifiers from configuration
		if len(controllers.VerifierMap) > 0 {
			for _, value := range controllers.VerifierMap {
				activeVerifiers = append(activeVerifiers, value)
			}
		} else {
			activeVerifiers = configVerifiers
		}

		// check if there are active stores from crd controller
		// else use stores from configuration
		if len(controllers.StoreMap) > 0 {
			for _, value := range controllers.StoreMap {
				activeStores = append(activeStores, value)
			}
		} else {
			activeStores = configStores
		}

		// return executor with latest configuration
		executor := ef.Executor{
			Verifiers:      activeVerifiers,
			ReferrerStores: activeStores,
			PolicyEnforcer: policy,
			Config:         &cf.ExecutorConfig,
		}
		return &executor
<<<<<<< HEAD
	}, certDirectory, caCertFile, cacheSize, cacheTTL, metricsType, metricsPort)
=======
	}, certDirectory, caCertFile, cacheSize, cacheTTL, metricsEnabled, metricsType, metricsPort)
>>>>>>> 0b910930

	if err != nil {
		os.Exit(1)
	}
	logrus.Infof("starting server at" + httpServerAddress)
	if err := server.Run(); err != nil {
		os.Exit(1)
	}
}

func StartManager() {
	var metricsAddr string
	var enableLeaderElection bool
	var probeAddr string
	flag.StringVar(&metricsAddr, "metrics-bind-address", ":8080", "The address the metric endpoint binds to.")
	flag.StringVar(&probeAddr, "health-probe-bind-address", ":8081", "The address the probe endpoint binds to.")
	flag.BoolVar(&enableLeaderElection, "leader-elect", false,
		"Enable leader election for controller manager. "+
			"Enabling this will ensure there is only one active controller manager.")
	flag.Parse()

	logrusSink := controllers.NewLogrusSink(logrus.StandardLogger())
	ctrl.SetLogger(logr.New(logrusSink))

	mgr, err := ctrl.NewManager(ctrl.GetConfigOrDie(), ctrl.Options{
		Scheme:                 scheme,
		MetricsBindAddress:     metricsAddr,
		Port:                   9443,
		HealthProbeBindAddress: probeAddr,
		LeaderElection:         enableLeaderElection,
		LeaderElectionID:       "1a306109.github.com/deislabs/ratify",
		// LeaderElectionReleaseOnCancel defines if the leader should step down voluntarily
		// when the Manager ends. This requires the binary to immediately end when the
		// Manager is stopped, otherwise, this setting is unsafe. Setting this significantly
		// speeds up voluntary leader transitions as the new leader don't have to wait
		// LeaseDuration time first.
		//
		// In the default scaffold provided, the program ends immediately after
		// the manager stops, so would be fine to enable this option. However,
		// if you are doing or is intended to do any operation such as perform cleanups
		// after the manager stops then its usage might be unsafe.
		// LeaderElectionReleaseOnCancel: true,
	})
	if err != nil {
		setupLog.Error(err, "unable to start manager")
		os.Exit(1)
	}

	if err = (&controllers.VerifierReconciler{
		Client: mgr.GetClient(),
		Scheme: mgr.GetScheme(),
	}).SetupWithManager(mgr); err != nil {
		setupLog.Error(err, "unable to create controller", "controller", "Verifier")
		os.Exit(1)
	}
	if err = (&controllers.StoreReconciler{
		Client: mgr.GetClient(),
		Scheme: mgr.GetScheme(),
	}).SetupWithManager(mgr); err != nil {
		setupLog.Error(err, "unable to create controller", "controller", "Store")
		os.Exit(1)
	}
	if err = (&controllers.CertificateStoreReconciler{
		Client: mgr.GetClient(),
		Scheme: mgr.GetScheme(),
	}).SetupWithManager(mgr); err != nil {
		setupLog.Error(err, "unable to create controller", "controller", "Certificate Store")
		os.Exit(1)
	}
	//+kubebuilder:scaffold:builder

	if err := mgr.AddHealthzCheck("healthz", healthz.Ping); err != nil {
		setupLog.Error(err, "unable to set up health check")
		os.Exit(1)
	}
	if err := mgr.AddReadyzCheck("readyz", healthz.Ping); err != nil {
		setupLog.Error(err, "unable to set up ready check")
		os.Exit(1)
	}

	setupLog.Info("starting manager")
	if err := mgr.Start(ctrl.SetupSignalHandler()); err != nil {
		setupLog.Error(err, "problem running manager")
		os.Exit(1)
	}
}<|MERGE_RESOLUTION|>--- conflicted
+++ resolved
@@ -61,11 +61,7 @@
 	//+kubebuilder:scaffold:scheme
 }
 
-<<<<<<< HEAD
-func StartServer(httpServerAddress, configFilePath, certDirectory, caCertFile string, cacheSize int, cacheTTL time.Duration, metricsType string, metricsPort int) {
-=======
 func StartServer(httpServerAddress, configFilePath, certDirectory, caCertFile string, cacheSize int, cacheTTL time.Duration, metricsEnabled bool, metricsType string, metricsPort int) {
->>>>>>> 0b910930
 	logrus.Info("initializing executor with config file at default config path")
 
 	cf, err := config.Load(configFilePath)
@@ -113,11 +109,7 @@
 			Config:         &cf.ExecutorConfig,
 		}
 		return &executor
-<<<<<<< HEAD
-	}, certDirectory, caCertFile, cacheSize, cacheTTL, metricsType, metricsPort)
-=======
 	}, certDirectory, caCertFile, cacheSize, cacheTTL, metricsEnabled, metricsType, metricsPort)
->>>>>>> 0b910930
 
 	if err != nil {
 		os.Exit(1)
