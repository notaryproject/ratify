/*
Copyright The Ratify Authors.

Licensed under the Apache License, Version 2.0 (the "License");
you may not use this file except in compliance with the License.
You may obtain a copy of the License at

    http://www.apache.org/licenses/LICENSE-2.0

Unless required by applicable law or agreed to in writing, software
distributed under the License is distributed on an "AS IS" BASIS,
WITHOUT WARRANTIES OR CONDITIONS OF ANY KIND, either express or implied.
See the License for the specific language governing permissions and
limitations under the License.
*/

package refresh

import (
	"context"
	"crypto"
	"crypto/x509"
	"errors"
	"net/http"
	"reflect"
	"testing"
	"time"

	"github.com/notaryproject/notation-core-go/revocation"
	corecrl "github.com/notaryproject/notation-core-go/revocation/crl"
	re "github.com/ratify-project/ratify/errors"
	"github.com/ratify-project/ratify/pkg/keymanagementprovider"
	"github.com/ratify-project/ratify/pkg/keymanagementprovider/config"
	_ "github.com/ratify-project/ratify/pkg/keymanagementprovider/inline"
	mock "github.com/ratify-project/ratify/pkg/keymanagementprovider/mocks"
	nv "github.com/ratify-project/ratify/pkg/verifier/notation"
	ctrl "sigs.k8s.io/controller-runtime"
)

func TestKubeRefresher_Refresh(t *testing.T) {
	tests := []struct {
		name                    string
		providerRawParameters   []byte
		providerType            string
		providerRefreshInterval string
		GetCertsFunc            func(_ context.Context) (map[keymanagementprovider.KMPMapKey][]*x509.Certificate, keymanagementprovider.KeyManagementProviderStatus, error)
		GetKeysFunc             func(_ context.Context) (map[keymanagementprovider.KMPMapKey]crypto.PublicKey, keymanagementprovider.KeyManagementProviderStatus, error)
		IsRefreshableFunc       func() bool
		NewCRLHandler           nv.RevocationFactory
		expectedResult          ctrl.Result
		expectedError           bool
	}{
		{
			name:                  "Non-refreshable",
			providerRawParameters: []byte(`{"contentType": "certificate", "value": "-----BEGIN CERTIFICATE-----\nMIID2jCCAsKgAwIBAgIQXy2VqtlhSkiZKAGhsnkjbDANBgkqhkiG9w0BAQsFADBvMRswGQYDVQQD\nExJyYXRpZnkuZXhhbXBsZS5jb20xDzANBgNVBAsTBk15IE9yZzETMBEGA1UEChMKTXkgQ29tcGFu\neTEQMA4GA1UEBxMHUmVkbW9uZDELMAkGA1UECBMCV0ExCzAJBgNVBAYTAlVTMB4XDTIzMDIwMTIy\nNDUwMFoXDTI0MDIwMTIyNTUwMFowbzEbMBkGA1UEAxMScmF0aWZ5LmV4YW1wbGUuY29tMQ8wDQYD\nVQQLEwZNeSBPcmcxEzARBgNVBAoTCk15IENvbXBhbnkxEDAOBgNVBAcTB1JlZG1vbmQxCzAJBgNV\nBAgTAldBMQswCQYDVQQGEwJVUzCCASIwDQYJKoZIhvcNAQEBBQADggEPADCCAQoCggEBAL10bM81\npPAyuraORABsOGS8M76Bi7Guwa3JlM1g2D8CuzSfSTaaT6apy9GsccxUvXd5cmiP1ffna5z+EFmc\nizFQh2aq9kWKWXDvKFXzpQuhyqD1HeVlRlF+V0AfZPvGt3VwUUjNycoUU44ctCWmcUQP/KShZev3\n6SOsJ9q7KLjxxQLsUc4mg55eZUThu8mGB8jugtjsnLUYvIWfHhyjVpGrGVrdkDMoMn+u33scOmrt\nsBljvq9WVo4T/VrTDuiOYlAJFMUae2Ptvo0go8XTN3OjLblKeiK4C+jMn9Dk33oGIT9pmX0vrDJV\nX56w/2SejC1AxCPchHaMuhlwMpftBGkCAwEAAaNyMHAwDgYDVR0PAQH/BAQDAgeAMAkGA1UdEwQC\nMAAwEwYDVR0lBAwwCgYIKwYBBQUHAwMwHwYDVR0jBBgwFoAU0eaKkZj+MS9jCp9Dg1zdv3v/aKww\nHQYDVR0OBBYEFNHmipGY/jEvYwqfQ4Nc3b97/2isMA0GCSqGSIb3DQEBCwUAA4IBAQBNDcmSBizF\nmpJlD8EgNcUCy5tz7W3+AAhEbA3vsHP4D/UyV3UgcESx+L+Nye5uDYtTVm3lQejs3erN2BjW+ds+\nXFnpU/pVimd0aYv6mJfOieRILBF4XFomjhrJOLI55oVwLN/AgX6kuC3CJY2NMyJKlTao9oZgpHhs\nLlxB/r0n9JnUoN0Gq93oc1+OLFjPI7gNuPXYOP1N46oKgEmAEmNkP1etFrEjFRgsdIFHksrmlOlD\nIed9RcQ087VLjmuymLgqMTFX34Q3j7XgN2ENwBSnkHotE9CcuGRW+NuiOeJalL8DBmFXXWwHTKLQ\nPp5g6m1yZXylLJaFLKz7tdMmO355\n-----END CERTIFICATE-----\n"}`),
			providerType:          "inline",
			IsRefreshableFunc:     func() bool { return false },
			NewCRLHandler:         nv.NewCRLHandler(),
			expectedResult:        ctrl.Result{},
			expectedError:         false,
		},
		{
			name:                    "Disabled",
			providerRawParameters:   []byte(`{"vaultURI": "https://yourkeyvault.vault.azure.net/", "certificates": [{"name": "cert1", "version": "1"}], "tenantID": "yourtenantID", "clientID": "yourclientID"}`),
			providerType:            "test-kmp",
			providerRefreshInterval: "",
			NewCRLHandler:           nv.NewCRLHandler(),
			IsRefreshableFunc:       func() bool { return true },
			expectedResult:          ctrl.Result{},
			expectedError:           false,
		},
		{
			name:                    "Refreshable",
			providerRawParameters:   []byte(`{"vaultURI": "https://yourkeyvault.vault.azure.net/", "certificates": [{"name": "cert1", "version": "1"}], "tenantID": "yourtenantID", "clientID": "yourclientID"}`),
			providerType:            "test-kmp",
			providerRefreshInterval: "1m",
			NewCRLHandler:           nv.NewCRLHandler(),
			IsRefreshableFunc:       func() bool { return true },
			expectedResult:          ctrl.Result{RequeueAfter: time.Minute},
			expectedError:           false,
		},
		{
			name:                    "Invalid Interval",
			providerRawParameters:   []byte(`{"vaultURI": "https://yourkeyvault.vault.azure.net/", "certificates": [{"name": "cert1", "version": "1"}], "tenantID": "yourtenantID", "clientID": "yourclientID"}`),
			providerType:            "test-kmp",
			providerRefreshInterval: "1mm",
			NewCRLHandler:           nv.NewCRLHandler(),
			IsRefreshableFunc:       func() bool { return true },
			expectedResult:          ctrl.Result{},
			expectedError:           true,
		},
		{
			name: "Error Fetching Certificates",
			GetCertsFunc: func(_ context.Context) (map[keymanagementprovider.KMPMapKey][]*x509.Certificate, keymanagementprovider.KeyManagementProviderStatus, error) {
				// Example behavior: Return an error
				return nil, nil, errors.New("test error")
			},
			providerRawParameters: []byte(`{"vaultURI": "https://yourkeyvault.vault.azure.net/", "certificates": [{"name": "cert1", "version": "1"}], "tenantID": "yourtenantID", "clientID": "yourclientID"}`),
			providerType:          "test-kmp-error",
			IsRefreshableFunc:     func() bool { return true },
			NewCRLHandler:         nv.NewCRLHandler(),
			expectedError:         true,
		},
		{
			name: "Error Fetching Keys",
			GetKeysFunc: func(_ context.Context) (map[keymanagementprovider.KMPMapKey]crypto.PublicKey, keymanagementprovider.KeyManagementProviderStatus, error) {
				// Example behavior: Return an error
				return nil, nil, errors.New("test error")
			},
			providerRawParameters: []byte(`{"vaultURI": "https://yourkeyvault.vault.azure.net/", "certificates": [{"name": "cert1", "version": "1"}], "tenantID": "yourtenantID", "clientID": "yourclientID"}`),
			providerType:          "test-kmp-error",
			IsRefreshableFunc:     func() bool { return true },
			NewCRLHandler:         nv.NewCRLHandler(),
			expectedError:         true,
		},
		{
			name: "Error Caching with CRL Fetcher (non-blocking)",
			GetCertsFunc: func(_ context.Context) (map[keymanagementprovider.KMPMapKey][]*x509.Certificate, keymanagementprovider.KeyManagementProviderStatus, error) {
				return map[keymanagementprovider.KMPMapKey][]*x509.Certificate{
					{Name: "sample"}: {&x509.Certificate{}},
				}, keymanagementprovider.KeyManagementProviderStatus{}, nil
			},
			providerRawParameters:   []byte(`{"vaultURI": "https://yourkeyvault.vault.azure.net/", "certificates": [{"name": "cert1", "version": "1"}], "tenantID": "yourtenantID", "clientID": "yourclientID"}`),
			providerType:            "test-kmp",
			providerRefreshInterval: "1m",
			IsRefreshableFunc:       func() bool { return true },
			NewCRLHandler:           &MockCRLHandler{CacheDisabled: false, httpClient: &http.Client{}},
			expectedResult:          ctrl.Result{RequeueAfter: time.Minute},
			expectedError:           false,
		},
	}

	for _, tt := range tests {
		t.Run(tt.name, func(t *testing.T) {
			var factory mock.TestKeyManagementProviderFactory
			if tt.GetCertsFunc != nil {
				factory = mock.TestKeyManagementProviderFactory{
					GetCertsFunc:      tt.GetCertsFunc,
					IsRefreshableFunc: tt.IsRefreshableFunc,
				}
			} else if tt.GetKeysFunc != nil {
				factory = mock.TestKeyManagementProviderFactory{
					GetKeysFunc:       tt.GetKeysFunc,
					IsRefreshableFunc: tt.IsRefreshableFunc,
				}
			} else {
				factory = mock.TestKeyManagementProviderFactory{
					IsRefreshableFunc: tt.IsRefreshableFunc,
				}
			}

			provider, _ := factory.Create("", config.KeyManagementProviderConfig{}, "")

			kr := &KubeRefresher{
				Provider:                provider,
				ProviderType:            tt.providerType,
				ProviderRefreshInterval: tt.providerRefreshInterval,
				Resource:                "kmpname",
				CRLHandler:              tt.NewCRLHandler,
			}

			err := kr.Refresh(context.Background())
			result := kr.GetResult()
			if !reflect.DeepEqual(result, tt.expectedResult) {
				t.Fatalf("Expected nil but got %v with error %v", result, err)
			}
			if tt.expectedError && err == nil {
				t.Fatalf("Expected error but got nil")
			}
		})
	}
}

type MockCRLHandler struct {
<<<<<<< HEAD
	CacheDisabled bool
	Fetcher       corecrl.Fetcher
	httpClient    *http.Client
=======
	CacheEnabled bool
	httpClient   *http.Client
>>>>>>> 5129b80c
}

func (h *MockCRLHandler) NewFetcher() (corecrl.Fetcher, error) {
	return nil, re.ErrorCodeConfigInvalid.WithDetail("failed to create CRL fetcher")
}

func (h *MockCRLHandler) NewValidator(_ revocation.Options) (revocation.Validator, error) {
	return nil, nil
}

func TestKubeRefresher_GetResult(t *testing.T) {
	kr := &KubeRefresher{
		Result:     ctrl.Result{RequeueAfter: time.Minute},
		CRLHandler: nv.NewCRLHandler(),
	}

	result := kr.GetResult()
	expectedResult := ctrl.Result{RequeueAfter: time.Minute}

	if !reflect.DeepEqual(result, expectedResult) {
		t.Fatalf("Expected result %v, but got %v", expectedResult, result)
	}
}
func TestKubeRefresher_GetStatus(t *testing.T) {
	kr := &KubeRefresher{
		Status: keymanagementprovider.KeyManagementProviderStatus{
			"attribute1": "value1",
			"attribute2": "value2",
		},
		CRLHandler: nv.NewCRLHandler(),
	}

	status := kr.GetStatus()
	expectedStatus := keymanagementprovider.KeyManagementProviderStatus{
		"attribute1": "value1",
		"attribute2": "value2",
	}

	if !reflect.DeepEqual(status, expectedStatus) {
		t.Fatalf("Expected status %v, but got %v", expectedStatus, status)
	}
}
func TestKubeRefresher_Create(t *testing.T) {
	tests := []struct {
		name                    string
		config                  RefresherConfig
		expectedProviderType    string
		expectedRefreshInterval string
		expectedResource        string
	}{
		{
			name: "Valid Config",
			config: RefresherConfig{
				Provider:                &mock.TestKeyManagementProvider{},
				ProviderType:            "test-kmp",
				ProviderRefreshInterval: "1m",
				Resource:                "test-resource",
			},
			expectedProviderType:    "test-kmp",
			expectedRefreshInterval: "1m",
			expectedResource:        "test-resource",
		},
		{
			name: "Empty Config",
			config: RefresherConfig{
				Provider:                nil,
				ProviderType:            "",
				ProviderRefreshInterval: "",
				Resource:                "",
			},
			expectedProviderType:    "",
			expectedRefreshInterval: "",
			expectedResource:        "",
		},
	}

	for _, tt := range tests {
		t.Run(tt.name, func(t *testing.T) {
			kr := &KubeRefresher{CRLHandler: nv.NewCRLHandler()}
			refresher, err := kr.Create(tt.config)
			if err != nil {
				t.Fatalf("Expected no error, but got %v", err)
			}

			kubeRefresher, ok := refresher.(*KubeRefresher)
			if !ok {
				t.Fatalf("Expected KubeRefresher type, but got %T", refresher)
			}

			if kubeRefresher.ProviderType != tt.expectedProviderType {
				t.Fatalf("Expected ProviderType %v, but got %v", tt.expectedProviderType, kubeRefresher.ProviderType)
			}

			if kubeRefresher.ProviderRefreshInterval != tt.expectedRefreshInterval {
				t.Fatalf("Expected ProviderRefreshInterval %v, but got %v", tt.expectedRefreshInterval, kubeRefresher.ProviderRefreshInterval)
			}

			if kubeRefresher.Resource != tt.expectedResource {
				t.Fatalf("Expected Resource %v, but got %v", tt.expectedResource, kubeRefresher.Resource)
			}
		})
	}
}<|MERGE_RESOLUTION|>--- conflicted
+++ resolved
@@ -172,14 +172,8 @@
 }
 
 type MockCRLHandler struct {
-<<<<<<< HEAD
 	CacheDisabled bool
-	Fetcher       corecrl.Fetcher
 	httpClient    *http.Client
-=======
-	CacheEnabled bool
-	httpClient   *http.Client
->>>>>>> 5129b80c
 }
 
 func (h *MockCRLHandler) NewFetcher() (corecrl.Fetcher, error) {
