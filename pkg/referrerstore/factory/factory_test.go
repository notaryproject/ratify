--- conflicted
+++ resolved
@@ -96,12 +96,7 @@
 func TestCreateStoresFromConfig_DynamicPluginStores_ReturnsExpected(t *testing.T) {
 	os.Setenv("RATIFY_EXPERIMENTAL_DYNAMIC_PLUGINS", "1")
 	featureflag.InitFeatureFlagsFromEnv()
-<<<<<<< HEAD
-	storeConfig := map[string]interface{}{
-		"name": "sample",
-		"source": map[string]interface{}{
-			"artifact": "wabbitnetworks.azurecr.io/test/sample-verifier-plugin:v1",
-=======
+
 	testCases := []struct {
 		name     string
 		artifact string
@@ -113,7 +108,6 @@
 		{
 			name:     "image specified by digest",
 			artifact: "wabbitnetworks.azurecr.io/test/sample-store-plugin@sha256:96ba9f9636cde32df87d62dcad4e430d055e708b9f173475c5d7468b732d6566",
->>>>>>> 82626ee7
 		},
 	}
 
@@ -126,33 +120,22 @@
 				},
 			}
 
-<<<<<<< HEAD
-	stores, err := CreateStoresFromConfig(storesConfig, getReferrerstorePluginsDir())
-=======
 			storesConfig := config.StoresConfig{
 				Stores: []config.StorePluginConfig{storeConfig},
 			}
->>>>>>> 82626ee7
-
-			stores, err := CreateStoresFromConfig(storesConfig, "")
+			stores, err := CreateStoresFromConfig(storesConfig, getReferrerstorePluginsDir())
 
 			if err != nil {
 				t.Fatalf("create stores failed with err %v", err)
 			}
 
-<<<<<<< HEAD
-	if stores[0].Name() != "sample" {
-		t.Fatalf("expected to create plugin store")
-	}
-=======
 			if len(stores) != 1 {
 				t.Fatalf("expected to have %d stores, actual count %d", 1, len(stores))
 			}
->>>>>>> 82626ee7
 
-			if stores[0].Name() != "plugin-store" {
-				t.Fatalf("expected to create plugin store")
-			}
+      if stores[0].Name() != "sample" {
+        t.Fatalf("expected to create plugin store")
+      }
 
 			if _, ok := stores[0].(*plugin.StorePlugin); !ok {
 				t.Fatalf("type assertion failed expected a plugin store")
