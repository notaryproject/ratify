/*
Copyright The Ratify Authors.
Licensed under the Apache License, Version 2.0 (the "License");
you may not use this file except in compliance with the License.
You may obtain a copy of the License at

http://www.apache.org/licenses/LICENSE-2.0

Unless required by applicable law or agreed to in writing, software
distributed under the License is distributed on an "AS IS" BASIS,
WITHOUT WARRANTIES OR CONDITIONS OF ANY KIND, either express or implied.
See the License for the specific language governing permissions and
limitations under the License.
*/

package oras

import (
	"context"
	"errors"
	"fmt"
	"strings"

	"github.com/deislabs/ratify/pkg/common"
	"github.com/deislabs/ratify/pkg/ocispecs"
	oci "github.com/opencontainers/image-spec/specs-go/v1"

	"oras.land/oras-go/v2/errdef"
	"oras.land/oras-go/v2/registry"
)

const CosignArtifactType = "application/vnd.dev.cosign.artifact.sig.v1+json"
const CosignSignatureTagSuffix = ".sig"

var ErrNoCosignSubjectDigest = errors.New("failed to mutate cosign image tag: no digest specified for subject")

func getCosignReferences(ctx context.Context, subjectReference common.Reference, store *orasStore, repository registry.Repository) (*[]ocispecs.ReferenceDescriptor, error) {
	var references []ocispecs.ReferenceDescriptor
	signatureTag, err := attachedImageTag(subjectReference, CosignSignatureTagSuffix)
	if err != nil {
		return nil, err
	}

	desc, err := repository.Resolve(ctx, signatureTag)
	if err != nil {
		if errors.Is(err, errdef.ErrNotFound) {
			return nil, nil
		}
<<<<<<< HEAD
		var ec errcode.Error
		if errors.As(err, &ec) && (ec.Code == fmt.Sprint(http.StatusForbidden) || ec.Code == fmt.Sprint(http.StatusUnauthorized)) {
			evict_err := store.evictAuthCache(ctx, subjectReference.Original)
			if evict_err != nil {
				err = fmt.Errorf("%s: failed to evict from auth cache: %w", err.Error(), evict_err)
			}
		}
=======
		evictOnError(err, store, subjectReference.Original)
>>>>>>> aa1aa531
		return nil, err
	}

	references = append(references, ocispecs.ReferenceDescriptor{
		ArtifactType: CosignArtifactType,
		Descriptor: oci.Descriptor{
			MediaType: desc.MediaType,
			Digest:    desc.Digest,
			Size:      desc.Size,
		},
	})

	return &references, nil
}

func attachedImageTag(subjectReference common.Reference, tagSuffix string) (string, error) {
	// sha256:d34db33f -> sha256-d34db33f.suffix
	if subjectReference.Digest.String() == "" {
		return "", ErrNoCosignSubjectDigest
	}
	tagStr := strings.ReplaceAll(subjectReference.Digest.String(), ":", "-") + tagSuffix
	return fmt.Sprintf("%s:%s", subjectReference.Path, tagStr), nil
}<|MERGE_RESOLUTION|>--- conflicted
+++ resolved
@@ -46,17 +46,7 @@
 		if errors.Is(err, errdef.ErrNotFound) {
 			return nil, nil
 		}
-<<<<<<< HEAD
-		var ec errcode.Error
-		if errors.As(err, &ec) && (ec.Code == fmt.Sprint(http.StatusForbidden) || ec.Code == fmt.Sprint(http.StatusUnauthorized)) {
-			evict_err := store.evictAuthCache(ctx, subjectReference.Original)
-			if evict_err != nil {
-				err = fmt.Errorf("%s: failed to evict from auth cache: %w", err.Error(), evict_err)
-			}
-		}
-=======
-		evictOnError(err, store, subjectReference.Original)
->>>>>>> aa1aa531
+		evictOnError(ctx, err, store, subjectReference.Original)
 		return nil, err
 	}
 
