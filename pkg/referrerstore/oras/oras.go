/*
Copyright The Ratify Authors.
Licensed under the Apache License, Version 2.0 (the "License");
you may not use this file except in compliance with the License.
You may obtain a copy of the License at

http://www.apache.org/licenses/LICENSE-2.0

Unless required by applicable law or agreed to in writing, software
distributed under the License is distributed on an "AS IS" BASIS,
WITHOUT WARRANTIES OR CONDITIONS OF ANY KIND, either express or implied.
See the License for the specific language governing permissions and
limitations under the License.
*/

package oras

import (
	"context"
	"encoding/json"
	"fmt"
	"strings"

	oci "github.com/opencontainers/image-spec/specs-go/v1"
	"oras.land/oras-go/pkg/content"
	"oras.land/oras-go/pkg/oras"
	"oras.land/oras-go/pkg/target"

	"github.com/deislabs/ratify/pkg/common"
	"github.com/deislabs/ratify/pkg/ocispecs"
	"github.com/deislabs/ratify/pkg/referrerstore"
	"github.com/deislabs/ratify/pkg/referrerstore/config"
	"github.com/deislabs/ratify/pkg/referrerstore/factory"
	"github.com/deislabs/ratify/pkg/referrerstore/oras/authprovider"
<<<<<<< HEAD
	_ "github.com/deislabs/ratify/pkg/referrerstore/oras/authprovider/azure"
=======
>>>>>>> 03ff7719
	"github.com/opencontainers/go-digest"
	artifactspec "github.com/oras-project/artifacts-spec/specs-go/v1"
	"github.com/sirupsen/logrus"
)

const (
	storeName             = "oras"
	defaultLocalCachePath = "~/.ratify/local_oras_cache"
	dockerConfigFileName  = "config.json"
)

// OrasStoreConf describes the configuration of ORAS store
type OrasStoreConf struct {
	Name           string                          `json:"name"`
	UseHttp        bool                            `json:"useHttp,omitempty"`
	CosignEnabled  bool                            `json:"cosign-enabled,omitempty"`
	AuthProvider   authprovider.AuthProviderConfig `json:"auth-provider,omitempty"`
	LocalCachePath string                          `json:"localCachePath,omitempty"`
}

type orasStoreFactory struct{}

type orasStore struct {
	config       *OrasStoreConf
	rawConfig    config.StoreConfig
	localCache   *content.OCI
	authProvider authprovider.AuthProvider
	authCache    map[common.Reference]*content.Registry
}

func init() {
	factory.Register(storeName, &orasStoreFactory{})
}

func (s *orasStoreFactory) Create(version string, storeConfig config.StorePluginConfig) (referrerstore.ReferrerStore, error) {
	conf := OrasStoreConf{}

	storeConfigBytes, err := json.Marshal(storeConfig)
	if err != nil {
		return nil, err
	}

	if err := json.Unmarshal(storeConfigBytes, &conf); err != nil {
		return nil, fmt.Errorf("failed to parse oras store configuration: %v", err)
	}

	authenticationProvider, err := authprovider.CreateAuthProviderFromConfig(conf.AuthProvider)
	if err != nil {
		return nil, fmt.Errorf("failed to create auth provider from configuration: %v", err)
	}

	// Set up the local cache where content will land when we pull
	if conf.LocalCachePath == "" {
		conf.LocalCachePath = defaultLocalCachePath
	}
	localRegistry, err := content.NewOCI(conf.LocalCachePath)
	if err != nil {
		return nil, fmt.Errorf("could not create local oras cache at path #{conf.LocalCachePath}: #{err}")
	}

	return &orasStore{config: &conf,
		rawConfig:    config.StoreConfig{Version: version, Store: storeConfig},
		localCache:   localRegistry,
		authProvider: authenticationProvider,
		authCache:    make(map[common.Reference]*content.Registry)}, nil
}

func (store *orasStore) Name() string {
	return storeName
}

func (store *orasStore) GetConfig() *config.StoreConfig {
	return &store.rawConfig
}

func (store *orasStore) ListReferrers(ctx context.Context, subjectReference common.Reference, artifactTypes []string, nextToken string) (referrerstore.ListReferrersResult, error) {
	// TODO: handle nextToken
	registryClient, err := store.createRegistryClient(subjectReference)
	if err != nil {
		return referrerstore.ListReferrersResult{}, err
	}

	ref := fmt.Sprintf("%s@%s", subjectReference.Path, subjectReference.Digest)
	var referrerDescriptors []artifactspec.Descriptor
	if artifactTypes == nil {
		artifactTypes = []string{""}
	}
	for _, artifactType := range artifactTypes {
		_, res, err := oras.Discover(ctx, registryClient.Resolver, ref, artifactType)
		if err != nil {
			if strings.Contains(err.Error(), "404 Not Found") && store.config.CosignEnabled {
				logrus.Info("Registry doesn't support oras artifacts, but we can check for cosign artifacts")
			} else {
				return referrerstore.ListReferrersResult{}, err
			}
		}
		referrerDescriptors = append(referrerDescriptors, res...)
	}

	var referrers []ocispecs.ReferenceDescriptor
	for _, referrer := range referrerDescriptors {
		referrers = append(referrers, ArtifactDescriptorToReferenceDescriptor(referrer))
	}

	if store.config.CosignEnabled {
		cosignReferences, err := getCosignReferences(subjectReference)
		if err != nil {
			return referrerstore.ListReferrersResult{}, err
		}
		referrers = append(referrers, *cosignReferences...)
	}

	return referrerstore.ListReferrersResult{Referrers: referrers}, nil
}

func (store *orasStore) GetBlobContent(ctx context.Context, subjectReference common.Reference, digest digest.Digest) ([]byte, error) {
	registryClient, err := store.createRegistryClient(subjectReference)
	if err != nil {
		return nil, err
	}

	ref := fmt.Sprintf("%s@%s", subjectReference.Path, digest)
	desc, err := oras.Copy(ctx, registryClient, ref, store.localCache, "")
	if err != nil {
		return nil, err
	}

	return store.getRawContentFromCache(ctx, desc)
}

func (store *orasStore) GetReferenceManifest(ctx context.Context, subjectReference common.Reference, referenceDesc ocispecs.ReferenceDescriptor) (ocispecs.ReferenceManifest, error) {
	client, err := store.createRegistryClient(subjectReference)
	if err != nil {
		return ocispecs.ReferenceManifest{}, err
	}

	var result ocispecs.ReferenceManifest
	artifactManifestFound := false
	_, err = oras.Graph(ctx, subjectReference.Original, referenceDesc.ArtifactType, client.Resolver,
		func(parent artifactspec.Descriptor, parentManifest artifactspec.Manifest, objects []target.Object) error {
			if parent.Digest == referenceDesc.Digest {
				result = ArtifactManifestToReferenceManifest(parentManifest)
				artifactManifestFound = true
			}
			return nil
		})

	if err != nil {
		return ocispecs.ReferenceManifest{}, err
	}

	if !artifactManifestFound {
		return ocispecs.ReferenceManifest{}, fmt.Errorf("cannot find artifact manifest with digest %s", referenceDesc.Digest)
	}

	return result, nil
}

func (store *orasStore) GetSubjectDescriptor(ctx context.Context, subjectReference common.Reference) (*ocispecs.SubjectDescriptor, error) {
	registryClient, err := store.createRegistryClient(subjectReference)
	if err != nil {
		return nil, err
	}
	_, desc, err := registryClient.Resolve(ctx, subjectReference.Original)
	if err != nil {
		return nil, err
	}
	return &ocispecs.SubjectDescriptor{Descriptor: desc}, nil
}

func (store *orasStore) createRegistryClient(targetRef common.Reference) (*content.Registry, error) {
	if store.authProvider == nil || !store.authProvider.Enabled() {
		return nil, fmt.Errorf("auth provider not properly enabled")
	}
<<<<<<< HEAD

	if registryClient, ok := store.authCache[targetRef]; ok {
		return registryClient, nil
	}

	authConfig, err := store.authProvider.Provide(targetRef.Original)
	if err != nil {
		return nil, err
=======

	if registryClient, ok := store.authCache[targetRef]; ok {
		return registryClient, nil
	}

	authConfig, err := store.authProvider.Provide(targetRef.Original)
	if err != nil {
		logrus.Warningf("auth provider failed with err, %v", err)
		logrus.Info("attempting to use anonymous credentials")
>>>>>>> 03ff7719
	}

	registryOpts := content.RegistryOptions{
		Username:  authConfig.Username,
		Password:  authConfig.Password,
		Insecure:  isInsecureRegistry(targetRef.Original, store.config),
		PlainHTTP: store.config.UseHttp,
	}

	registryClient, err := content.NewRegistryWithDiscover(targetRef.Original, registryOpts)
	if err != nil {
		return nil, err
	}

	store.authCache[targetRef] = registryClient

	return content.NewRegistryWithDiscover(targetRef.Original, registryOpts)
}

func (store *orasStore) getRawContentFromCache(ctx context.Context, descriptor oci.Descriptor) ([]byte, error) {
	reader, err := store.localCache.Fetch(ctx, descriptor)
	if err != nil {
		return nil, err
	}
	buf := make([]byte, descriptor.Size)
	_, err = reader.Read(buf)
	if err != nil {
		return nil, err
	}
	return buf, nil
}<|MERGE_RESOLUTION|>--- conflicted
+++ resolved
@@ -32,10 +32,7 @@
 	"github.com/deislabs/ratify/pkg/referrerstore/config"
 	"github.com/deislabs/ratify/pkg/referrerstore/factory"
 	"github.com/deislabs/ratify/pkg/referrerstore/oras/authprovider"
-<<<<<<< HEAD
 	_ "github.com/deislabs/ratify/pkg/referrerstore/oras/authprovider/azure"
-=======
->>>>>>> 03ff7719
 	"github.com/opencontainers/go-digest"
 	artifactspec "github.com/oras-project/artifacts-spec/specs-go/v1"
 	"github.com/sirupsen/logrus"
@@ -210,7 +207,6 @@
 	if store.authProvider == nil || !store.authProvider.Enabled() {
 		return nil, fmt.Errorf("auth provider not properly enabled")
 	}
-<<<<<<< HEAD
 
 	if registryClient, ok := store.authCache[targetRef]; ok {
 		return registryClient, nil
@@ -218,18 +214,8 @@
 
 	authConfig, err := store.authProvider.Provide(targetRef.Original)
 	if err != nil {
-		return nil, err
-=======
-
-	if registryClient, ok := store.authCache[targetRef]; ok {
-		return registryClient, nil
-	}
-
-	authConfig, err := store.authProvider.Provide(targetRef.Original)
-	if err != nil {
 		logrus.Warningf("auth provider failed with err, %v", err)
 		logrus.Info("attempting to use anonymous credentials")
->>>>>>> 03ff7719
 	}
 
 	registryOpts := content.RegistryOptions{
