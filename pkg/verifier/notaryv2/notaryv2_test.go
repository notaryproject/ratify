--- conflicted
+++ resolved
@@ -132,23 +132,6 @@
 	}, nil
 }
 
-<<<<<<< HEAD
-type mockExecutor struct{}
-
-func (e mockExecutor) VerifySubject(ctx context.Context, verifyParameters e.VerifyParameters) (types.VerifyResult, error) {
-	return types.VerifyResult{}, nil
-}
-
-func (e mockExecutor) GetVerifyRequestTimeout() time.Duration {
-	return time.Hour
-}
-
-func (e mockExecutor) GetMutationRequestTimeout() time.Duration {
-	return time.Hour
-}
-
-=======
->>>>>>> 63b765c9
 func TestName(t *testing.T) {
 	v := &notaryV2Verifier{}
 	name := v.Name()
