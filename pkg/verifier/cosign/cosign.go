/*
Copyright The Ratify Authors.
Licensed under the Apache License, Version 2.0 (the "License");
you may not use this file except in compliance with the License.
You may obtain a copy of the License at

http://www.apache.org/licenses/LICENSE-2.0

Unless required by applicable law or agreed to in writing, software
distributed under the License is distributed on an "AS IS" BASIS,
WITHOUT WARRANTIES OR CONDITIONS OF ANY KIND, either express or implied.
See the License for the specific language governing permissions and
limitations under the License.
*/

package cosign

import (
	"context"
	"crypto"
	"crypto/ecdsa"
	"crypto/elliptic"
	"crypto/rsa"
	"crypto/x509"
	"encoding/base64"
	"encoding/json"
	"fmt"
	"math/big"
	"os"
	"path/filepath"
	"strings"

	"github.com/ratify-project/ratify/internal/logger"
	"github.com/ratify-project/ratify/pkg/common"
	"github.com/ratify-project/ratify/pkg/keymanagementprovider"
	"github.com/ratify-project/ratify/pkg/keymanagementprovider/azurekeyvault"
	"github.com/ratify-project/ratify/pkg/ocispecs"
	"github.com/ratify-project/ratify/pkg/referrerstore"
	"github.com/ratify-project/ratify/pkg/utils"
	"github.com/ratify-project/ratify/pkg/verifier"
	"github.com/ratify-project/ratify/pkg/verifier/config"
	"github.com/ratify-project/ratify/pkg/verifier/factory"
	"github.com/ratify-project/ratify/pkg/verifier/types"
	"golang.org/x/crypto/cryptobyte"
	"golang.org/x/crypto/cryptobyte/asn1"

	v1 "github.com/google/go-containerregistry/pkg/v1"
	"github.com/opencontainers/go-digest"
	imgspec "github.com/opencontainers/image-spec/specs-go/v1"
	"github.com/pkg/errors"
	re "github.com/ratify-project/ratify/errors"
	"github.com/sigstore/cosign/v2/cmd/cosign/cli/fulcio"
	"github.com/sigstore/cosign/v2/cmd/cosign/cli/rekor"
	"github.com/sigstore/cosign/v2/pkg/cosign"
	"github.com/sigstore/cosign/v2/pkg/cosign/bundle"
	"github.com/sigstore/cosign/v2/pkg/oci"
	"github.com/sigstore/cosign/v2/pkg/oci/static"
	"github.com/sigstore/sigstore/pkg/signature"
)

type PluginConfig struct {
	Name             string              `json:"name"`
	Type             string              `json:"type,omitempty"`
	ArtifactTypes    string              `json:"artifactTypes"`
	KeyRef           string              `json:"key,omitempty"`
	RekorURL         string              `json:"rekorURL,omitempty"`
	NestedReferences []string            `json:"nestedArtifactTypes,omitempty"`
	TrustPolicies    []TrustPolicyConfig `json:"trustPolicies,omitempty"`
}

// LegacyExtension is the structure for the verifier result extensions
// used for backwards compatibility with the legacy cosign verifier
type LegacyExtension struct {
	SignatureExtension []cosignExtension `json:"signatures,omitempty"`
}

// Extension is the structure for the verifier result extensions
// contains a list of signature verification results
// where each entry corresponds to a single signature verified
type Extension struct {
	SignatureExtension []cosignExtensionList `json:"signatures,omitempty"`
	TrustPolicy        string                `json:"trustPolicy,omitempty"`
}

// cosignExtensionList is the structure verifications performed
// per signature found in the image manifest
type cosignExtensionList struct {
	Signature     string            `json:"signature"`
	Verifications []cosignExtension `json:"verifications"`
}

// cosignExtension is the structure for the verification result
// of a single signature found in the image manifest for a
// single public key
type cosignExtension struct {
	SignatureDigest digest.Digest `json:"signatureDigest,omitempty"`
	IsSuccess       bool          `json:"isSuccess"`
	BundleVerified  bool          `json:"bundleVerified"`
	Err             string        `json:"error,omitempty"`
	KeyInformation  PKKey         `json:"keyInformation,omitempty"`
	Summary         []string      `json:"summary,omitempty"`
}

type cosignVerifier struct {
	name             string
	verifierType     string
	artifactTypes    []string
	nestedReferences []string
	config           *PluginConfig
	isLegacy         bool
	trustPolicies    *TrustPolicies
	namespace        string
}

type cosignVerifierFactory struct{}

var logOpt = logger.Option{
	ComponentType: logger.Verifier,
}

// used for mocking purposes
var getKeyMapOpts = getKeyMapOptsDefault

const (
	verifierType string = "cosign"
	// messages for verificationPerformedMessage. source: https://github.com/sigstore/cosign/blob/d275a272ec0cdf5a4c22d01b891a4d7e20164d71/cmd/cosign/cli/verify/verify.go#L318
	annotationMessage    string = "The specified annotations were verified."                                                    // TODO: check if message has been updated by upstream cosign cli
	claimsMessage        string = "The cosign claims were validated."                                                           // TODO: check if message has been updated by upstream cosign cli
	offlineBundleMessage string = "Existence of the claims in the transparency log was verified offline."                       // TODO: check if message has been updated by upstream cosign cli
	rekorClaimsMessage   string = "The claims were present in the transparency log."                                            // TODO: check if message has been updated by upstream cosign cli
	rekorSigMessage      string = "The signatures were integrated into the transparency log when the certificate was valid."    // TODO: check if message has been updated by upstream cosign cli
	sigVerifierMessage   string = "The signatures were verified against the specified public key."                              // TODO: check if message has been updated by upstream cosign cli
	certVerifierMessage  string = "The code-signing certificate was verified using trusted certificate authority certificates." // TODO: check if message has been updated by upstream cosign cli
)

// init() registers the cosign verifier with the factory
func init() {
	factory.Register(verifierType, &cosignVerifierFactory{})
}

// Create creates a new cosign verifier
func (f *cosignVerifierFactory) Create(_ string, verifierConfig config.VerifierConfig, _ string, namespace string) (verifier.ReferenceVerifier, error) {
	logger.GetLogger(context.Background(), logOpt).Debugf("creating cosign verifier with config %v, namespace '%v'", verifierConfig, namespace)
	verifierName, hasName := verifierConfig[types.Name].(string)
	if !hasName {
		return nil, re.ErrorCodeConfigInvalid.WithComponentType(re.Verifier).WithPluginName(verifierName).WithDetail("missing name in verifier config")
	}

	config, err := parseVerifierConfig(verifierConfig)
	if err != nil {
		return nil, re.ErrorCodeConfigInvalid.WithComponentType(re.Verifier).WithPluginName(verifierName)
	}

	// if key or rekorURL is provided, trustPolicies should not be provided
	if (config.KeyRef != "" || config.RekorURL != "") && len(config.TrustPolicies) > 0 {
		return nil, re.ErrorCodeConfigInvalid.WithComponentType(re.Verifier).WithPluginName(verifierName).WithDetail("'key' and 'rekorURL' are part of cosign legacy configuration and cannot be used with `trustPolicies`")
	}

	var trustPolicies *TrustPolicies
	legacy := true
	// if trustPolicies are provided and non-legacy, create the trust policies
	if config.KeyRef == "" && config.RekorURL == "" && len(config.TrustPolicies) > 0 {
		logger.GetLogger(context.Background(), logOpt).Debugf("legacy cosign verifier configuration not found, creating trust policies")
		trustPolicies, err = CreateTrustPolicies(config.TrustPolicies, verifierName)
		if err != nil {
			return nil, err
		}
		legacy = false
	}

	return &cosignVerifier{
		name:             verifierName,
		verifierType:     config.Type,
		artifactTypes:    strings.Split(config.ArtifactTypes, ","),
		nestedReferences: config.NestedReferences,
		config:           config,
		isLegacy:         legacy,
		trustPolicies:    trustPolicies,
		namespace:        namespace,
	}, nil
}

// Name returns the name of the cosign verifier
func (v *cosignVerifier) Name() string {
	return v.name
}

// Type returns 'cosign' as the type of the verifier
func (v *cosignVerifier) Type() string {
	return verifierType
}

// CanVerify returns true if the referenceDescriptor's artifact type is in the list of artifact types supported by the verifier
func (v *cosignVerifier) CanVerify(_ context.Context, referenceDescriptor ocispecs.ReferenceDescriptor) bool {
	for _, at := range v.artifactTypes {
		if at == "*" || at == referenceDescriptor.ArtifactType {
			return true
		}
	}
	return false
}

func (v *cosignVerifier) Verify(ctx context.Context, subjectReference common.Reference, referenceDescriptor ocispecs.ReferenceDescriptor, referrerStore referrerstore.ReferrerStore) (verifier.VerifierResult, error) {
	if v.isLegacy {
		return v.verifyLegacy(ctx, subjectReference, referenceDescriptor, referrerStore)
	}
	return v.verifyInternal(ctx, subjectReference, referenceDescriptor, referrerStore)
}

func (v *cosignVerifier) verifyInternal(ctx context.Context, subjectReference common.Reference, referenceDescriptor ocispecs.ReferenceDescriptor, referrerStore referrerstore.ReferrerStore) (verifier.VerifierResult, error) {
	// get the trust policy for the reference
	trustPolicy, err := v.trustPolicies.GetScopedPolicy(subjectReference.Original)
	if err != nil {
		return errorToVerifyResult(v.name, v.verifierType, err), nil
	}
	logger.GetLogger(ctx, logOpt).Debugf("selected trust policy %s for reference %s", trustPolicy.GetName(), subjectReference.Original)

	// get the map of keys and relevant cosign options for that reference
	keysMap, cosignOpts, err := getKeyMapOpts(ctx, trustPolicy, v.namespace)
	if err != nil {
		return errorToVerifyResult(v.name, v.verifierType, err), nil
	}

	// get the reference manifest (cosign oci image)
	referenceManifest, err := referrerStore.GetReferenceManifest(ctx, subjectReference, referenceDescriptor)
	if err != nil {
		return errorToVerifyResult(v.name, v.verifierType, fmt.Errorf("failed to get reference manifest: %w", err)), nil
	}

	// manifest must be an OCI Image
	if referenceManifest.MediaType != imgspec.MediaTypeImageManifest {
		return errorToVerifyResult(v.name, v.verifierType, fmt.Errorf("reference manifest is not an image")), nil
	}

	// get the subject image descriptor
	subjectDesc, err := referrerStore.GetSubjectDescriptor(ctx, subjectReference)
	if err != nil {
		return errorToVerifyResult(v.name, v.verifierType, fmt.Errorf("failed to create subject hash: %w", err)), nil
	}

	// create the hash of the subject image descriptor (used as the hashed payload)
	subjectDescHash := v1.Hash{
		Algorithm: subjectDesc.Digest.Algorithm().String(),
		Hex:       subjectDesc.Digest.Hex(),
	}

	sigExtensions := make([]cosignExtensionList, 0)
	hasValidSignature := false
	// check each signature found
	for _, blob := range referenceManifest.Blobs {
		extensionListEntry := cosignExtensionList{
			Signature:     blob.Annotations[static.SignatureAnnotationKey],
			Verifications: make([]cosignExtension, 0),
		}
		// fetch the blob content of the signature from the referrer store
		blobBytes, err := referrerStore.GetBlobContent(ctx, subjectReference, blob.Digest)
		if err != nil {
			return errorToVerifyResult(v.name, v.verifierType, fmt.Errorf("failed to get blob content: %w", err)), nil
		}
		// convert the blob to a static signature
		staticOpts, err := staticLayerOpts(blob)
		if err != nil {
			return errorToVerifyResult(v.name, v.verifierType, fmt.Errorf("failed to parse static signature opts: %w", err)), nil
		}
		sig, err := static.NewSignature(blobBytes, blob.Annotations[static.SignatureAnnotationKey], staticOpts...)
		if err != nil {
			return errorToVerifyResult(v.name, v.verifierType, fmt.Errorf("failed to generate static signature: %w", err)), nil
		}
		if len(keysMap) > 0 {
			// if keys are found, perform verification with keys
			var verifications []cosignExtension
			verifications, hasValidSignature, err = verifyWithKeys(ctx, keysMap, sig, blob.Annotations[static.SignatureAnnotationKey], blobBytes, staticOpts, &cosignOpts, subjectDescHash)
			if err != nil {
				return errorToVerifyResult(v.name, v.verifierType, fmt.Errorf("failed to verify with keys: %w", err)), nil
			}
			extensionListEntry.Verifications = append(extensionListEntry.Verifications, verifications...)
		} else {
			// if no keys are found, perform keyless verification
			var extension cosignExtension
			extension, hasValidSignature = verifyKeyless(ctx, sig, &cosignOpts, subjectDescHash)
			extensionListEntry.Verifications = append(extensionListEntry.Verifications, extension)
		}
		sigExtensions = append(sigExtensions, extensionListEntry)
	}

	if hasValidSignature {
		return verifier.VerifierResult{
<<<<<<< HEAD
			Name:         v.name,         // Deprecating Name in v2, switch to VerifierName instead.
			Type:         v.verifierType, // Deprecating Type in v2, switch to VerifierType instead.
			VerifierName: v.name,
			VerifierType: v.verifierType,
			IsSuccess:    true,
			Message:      "cosign verification success. valid signatures found. please refer to extensions field for verifications performed.",
=======
			Name:         v.name,
			Type:         v.verifierType,
			VerifierName: v.name,
			VerifierType: v.verifierType,
			IsSuccess:    true,
			Message:      "Verification success. Valid signatures found. Please refer to extensions field for verifications performed.",
>>>>>>> af1a0d8e
			Extensions:   Extension{SignatureExtension: sigExtensions, TrustPolicy: trustPolicy.GetName()},
		}, nil
	}

	errorResult := errorToVerifyResult(v.name, v.verifierType, fmt.Errorf("no valid signatures found"))
	errorResult.Extensions = Extension{SignatureExtension: sigExtensions, TrustPolicy: trustPolicy.GetName()}
	return errorResult, nil
}

// **LEGACY** This implementation will be removed in Ratify v2.0.0. Verify verifies the subject reference using the cosign verifier.
func (v *cosignVerifier) verifyLegacy(ctx context.Context, subjectReference common.Reference, referenceDescriptor ocispecs.ReferenceDescriptor, referrerStore referrerstore.ReferrerStore) (verifier.VerifierResult, error) {
	cosignOpts := &cosign.CheckOpts{
		ClaimVerifier: cosign.SimpleClaimVerifier,
	}

	var ecdsaVerifier signature.Verifier
	var roots *x509.CertPool
	var err error
	if v.config.KeyRef != "" {
		ecdsaVerifier, err = loadPublicKey(v.config.KeyRef)
		if err != nil {
			return errorToVerifyResult(v.name, v.verifierType, fmt.Errorf("failed to load public key: %w", err)), nil
		}
		cosignOpts.SigVerifier = ecdsaVerifier
	} else {
		roots, err = fulcio.GetRoots()
		if err != nil {
			return errorToVerifyResult(v.name, v.verifierType, fmt.Errorf("failed to get fulcio roots: %w", err)), nil
		}
		cosignOpts.RootCerts = roots
		if cosignOpts.RootCerts == nil {
			return errorToVerifyResult(v.name, v.verifierType, fmt.Errorf("failed to initialize root certificates")), nil
		}
	}

	if v.config.RekorURL != "" {
		cosignOpts.RekorClient, err = rekor.NewClient(v.config.RekorURL)
		if err != nil {
			return errorToVerifyResult(v.name, v.verifierType, fmt.Errorf("failed to create Rekor client from URL %s: %w", v.config.RekorURL, err)), nil
		}
		cosignOpts.CTLogPubKeys, err = cosign.GetCTLogPubs(ctx)
		if err != nil {
			return errorToVerifyResult(v.name, v.verifierType, fmt.Errorf("failed to set Certificate Transparency Log public keys: %w", err)), nil
		}
		// Fetches the Rekor public keys from the Rekor server
		cosignOpts.RekorPubKeys, err = cosign.GetRekorPubs(ctx)
		if err != nil {
			return errorToVerifyResult(v.name, v.verifierType, fmt.Errorf("failed to set Rekor public keys: %w", err)), nil
		}
	} else {
		// if no rekor url is provided, turn off transparency log verification and ignore SCTs
		cosignOpts.IgnoreTlog = true
		cosignOpts.IgnoreSCT = true
	}

	referenceManifest, err := referrerStore.GetReferenceManifest(ctx, subjectReference, referenceDescriptor)
	if err != nil {
		return errorToVerifyResult(v.name, v.verifierType, fmt.Errorf("failed to get reference manifest: %w", err)), nil
	}

	// manifest must be an OCI Image
	if referenceManifest.MediaType != imgspec.MediaTypeImageManifest {
		return errorToVerifyResult(v.name, v.verifierType, fmt.Errorf("reference manifest is not an image")), nil
	}

	subjectDesc, err := referrerStore.GetSubjectDescriptor(ctx, subjectReference)
	if err != nil {
		return errorToVerifyResult(v.name, v.verifierType, fmt.Errorf("failed to create subject hash: %w", err)), nil
	}
	subjectDescHash := v1.Hash{
		Algorithm: subjectDesc.Digest.Algorithm().String(),
		Hex:       subjectDesc.Digest.Hex(),
	}

	sigExtensions := make([]cosignExtension, 0)
	signatures := []oci.Signature{}
	for _, blob := range referenceManifest.Blobs {
		blobBytes, err := referrerStore.GetBlobContent(ctx, subjectReference, blob.Digest)
		if err != nil {
			return errorToVerifyResult(v.name, v.verifierType, fmt.Errorf("failed to get blob content: %w", err)), nil
		}
		staticOpts, err := staticLayerOpts(blob)
		if err != nil {
			return errorToVerifyResult(v.name, v.verifierType, fmt.Errorf("failed to parse static signature opts: %w", err)), nil
		}
		sig, err := static.NewSignature(blobBytes, blob.Annotations[static.SignatureAnnotationKey], staticOpts...)
		if err != nil {
			return errorToVerifyResult(v.name, v.verifierType, fmt.Errorf("failed to generate static signature: %w", err)), nil
		}
		// The verification will return an error if the signature is not valid.
		bundleVerified, err := cosign.VerifyImageSignature(ctx, sig, subjectDescHash, cosignOpts)
		extension := cosignExtension{
			SignatureDigest: blob.Digest,
			IsSuccess:       true,
			BundleVerified:  bundleVerified,
		}
		if err != nil {
			extension.IsSuccess = false
			extension.Err = err.Error()
		} else {
			signatures = append(signatures, sig)
		}
		sigExtensions = append(sigExtensions, extension)
	}

	if len(signatures) > 0 {
		return verifier.VerifierResult{
<<<<<<< HEAD
			Name:         v.name,         // Deprecating Name in v2, switch to VerifierName instead.
			Type:         v.verifierType, // Deprecating Type in v2, switch to VerifierType instead.
			VerifierName: v.name,
			VerifierType: v.verifierType,
			IsSuccess:    true,
			Message:      "cosign verification success. valid signatures found",
=======
			Name:         v.name,
			Type:         v.verifierType,
			VerifierName: v.name,
			VerifierType: v.verifierType,
			IsSuccess:    true,
			Message:      "Verification success. Valid signatures found",
>>>>>>> af1a0d8e
			Extensions:   LegacyExtension{SignatureExtension: sigExtensions},
		}, nil
	}

	errorResult := errorToVerifyResult(v.name, v.verifierType, fmt.Errorf("no valid signatures found"))
	errorResult.Extensions = LegacyExtension{SignatureExtension: sigExtensions}
	return errorResult, nil
}

// GetNestedReferences returns the nested reference artifact types configured
func (v *cosignVerifier) GetNestedReferences() []string {
	return v.nestedReferences
}

// ParseVerifierConfig parses the verifier config and returns a PluginConfig
func parseVerifierConfig(verifierConfig config.VerifierConfig) (*PluginConfig, error) {
	verifierName, hasName := verifierConfig[types.Name].(string)
	if !hasName {
		return nil, re.ErrorCodeConfigInvalid.NewError(re.Verifier, "", re.EmptyLink, nil, "missing name in verifier config", re.HideStackTrace)
	}
	conf := PluginConfig{}

	verifierConfigBytes, err := json.Marshal(verifierConfig)
	if err != nil {
		return nil, re.ErrorCodeConfigInvalid.NewError(re.Verifier, verifierName, re.EmptyLink, err, nil, re.HideStackTrace)
	}

	if err := json.Unmarshal(verifierConfigBytes, &conf); err != nil {
		return nil, re.ErrorCodeConfigInvalid.NewError(re.Verifier, verifierName, re.EmptyLink, err, fmt.Sprintf("failed to unmarshal to cosign verifier config from: %+v.", verifierConfig), re.HideStackTrace)
	}

	// if Type is not provided, use the Name as the Type (backwards compatibility)
	if conf.Type == "" {
		conf.Type = conf.Name
	}

	if conf.ArtifactTypes == "" {
		return nil, re.ErrorCodeConfigInvalid.NewError(re.Verifier, verifierName, re.EmptyLink, nil, "missing artifactTypes in verifier config", re.HideStackTrace)
	}

	return &conf, nil
}

// LoadPublicKey loads the public key from the keyRef
func loadPublicKey(keyRef string) (verifier signature.Verifier, err error) {
	keyPath := filepath.Clean(utils.ReplaceHomeShortcut(keyRef))
	raw, err := os.ReadFile(keyPath)
	if err != nil {
		return nil, err
	}

	// PEM encoded file.
	ed, err := cosign.PemToECDSAKey(raw)
	if err != nil {
		return nil, errors.Wrap(err, "pem to ecdsa")
	}
	return signature.LoadECDSAVerifier(ed, crypto.SHA256)
}

// StaticLayerOpts builds the cosign options for static layer signatures
func staticLayerOpts(desc imgspec.Descriptor) ([]static.Option, error) {
	options := []static.Option{}
	options = append(options, static.WithAnnotations(desc.Annotations))
	cert := desc.Annotations[static.CertificateAnnotationKey]
	chain := desc.Annotations[static.ChainAnnotationKey]
	if cert != "" && chain != "" {
		options = append(options, static.WithCertChain([]byte(cert), []byte(chain)))
	}
	var rekorBundle bundle.RekorBundle
	if val, ok := desc.Annotations[static.BundleAnnotationKey]; ok {
		if err := json.Unmarshal([]byte(val), &rekorBundle); err != nil {
			return nil, errors.Wrap(err, "failed to unmarshal bundle from blob payload")
		}
		options = append(options, static.WithBundle(&rekorBundle))
	}

	return options, nil
}

// ErrorToVerifyResult returns a verifier result with the error message and isSuccess set to false
func errorToVerifyResult(name string, verifierType string, err error) verifier.VerifierResult {
	verifierErr := re.ErrorCodeVerifyReferenceFailure.WithDetail("cosign verification failed").WithError(err)
	return verifier.VerifierResult{
		IsSuccess:    false,
<<<<<<< HEAD
		Name:         name,         // Deprecating Name in v2, switch to VerifierName instead.
		Type:         verifierType, // Deprecating Type in v2, switch to VerifierType instead.
		VerifierName: name,
		VerifierType: verifierType,
		Message:      verifierErr.GetFullDetails(),
		ErrorReason:  verifierErr.GetRootCause(),
		Remediation:  verifierErr.GetRootRemediation(),
=======
		Name:         name,
		Type:         verifierType,
		VerifierName: name,
		VerifierType: verifierType,
		Message:      "Verification failed",
		ErrorReason:  err.Error(),
>>>>>>> af1a0d8e
	}
}

// decodeASN1Signature decodes the ASN.1 signature to raw signature bytes
func decodeASN1Signature(sig []byte) ([]byte, error) {
	// Convert the ASN.1 Sequence to a concatenated r||s byte string
	// This logic is based from https://cs.opensource.google/go/go/+/refs/tags/go1.17.3:src/crypto/ecdsa/ecdsa.go;l=339
	var (
		r, s  = &big.Int{}, &big.Int{}
		inner cryptobyte.String
	)

	rawSigBytes := sig
	input := cryptobyte.String(sig)
	if input.ReadASN1(&inner, asn1.SEQUENCE) {
		// if ASN.1 sequence is found, parse r and s
		if !inner.ReadASN1Integer(r) {
			return nil, fmt.Errorf("failed parsing r")
		}
		if !inner.ReadASN1Integer(s) {
			return nil, fmt.Errorf("failed parsing s")
		}
		if !inner.Empty() {
			return nil, fmt.Errorf("failed parsing signature")
		}
		rawSigBytes = []byte{}
		rawSigBytes = append(rawSigBytes, r.Bytes()...)
		rawSigBytes = append(rawSigBytes, s.Bytes()...)
	}

	return rawSigBytes, nil
}

// verifyWithKeys verifies the signature with the keys map and returns the verification results
func verifyWithKeys(ctx context.Context, keysMap map[PKKey]keymanagementprovider.PublicKey, sig oci.Signature, sigEncoded string, payload []byte, staticOpts []static.Option, cosignOpts *cosign.CheckOpts, subjectDescHash v1.Hash) ([]cosignExtension, bool, error) {
	// check each key in the map of keys returned by the trust policy
	var err error
	verifications := make([]cosignExtension, 0)
	hasValidSignature := false
	for mapKey, pubKey := range keysMap {
		hashType := crypto.SHA256
		// default hash type is SHA256 but for AKV scenarios, the hash type is determined by the key size
		// TODO: investigate if it's possible to extract hash type from sig directly. This is a workaround for now
		if pubKey.ProviderType == azurekeyvault.ProviderName {
			hashType, sig, err = processAKVSignature(sigEncoded, sig, pubKey.Key, payload, staticOpts)
			if err != nil {
				return verifications, false, fmt.Errorf("failed to process AKV signature: %w", err)
			}
		}

		// return the correct verifier based on public key type and bytes
		verifier, err := signature.LoadVerifier(pubKey.Key, hashType)
		if err != nil {
			return verifications, false, fmt.Errorf("failed to load public key from provider [%s] name [%s] version [%s]: %w", mapKey.Provider, mapKey.Name, mapKey.Version, err)
		}
		cosignOpts.SigVerifier = verifier
		// verify signature with cosign options + perform bundle verification
		bundleVerified, err := cosign.VerifyImageSignature(ctx, sig, subjectDescHash, cosignOpts)
		extension := cosignExtension{
			IsSuccess:      true,
			BundleVerified: bundleVerified,
			KeyInformation: mapKey,
		}
		if err != nil {
			extension.IsSuccess = false
			extension.Err = err.Error()
		} else {
			extension.Summary = verificationPerformedMessage(bundleVerified, cosignOpts)
			hasValidSignature = true
		}
		verifications = append(verifications, extension)
	}
	return verifications, hasValidSignature, nil
}

// verifyKeyless performs keyless verification and returns the verification results
func verifyKeyless(ctx context.Context, sig oci.Signature, cosignOpts *cosign.CheckOpts, subjectDescHash v1.Hash) (cosignExtension, bool) {
	// verify signature with cosign options + perform bundle verification
	hasValidSignature := false
	bundleVerified, err := cosign.VerifyImageSignature(ctx, sig, subjectDescHash, cosignOpts)
	extension := cosignExtension{
		IsSuccess:      true,
		BundleVerified: bundleVerified,
	}
	if err != nil {
		extension.IsSuccess = false
		extension.Err = err.Error()
	} else {
		extension.Summary = verificationPerformedMessage(bundleVerified, cosignOpts)
		hasValidSignature = true
	}
	return extension, hasValidSignature
}

// getKeyMapOptsDefault returns the map of keys and cosign options for the reference
func getKeyMapOptsDefault(ctx context.Context, trustPolicy TrustPolicy, namespace string) (map[PKKey]keymanagementprovider.PublicKey, cosign.CheckOpts, error) {
	// get the map of keys for that reference
	keysMap, err := trustPolicy.GetKeys(ctx, namespace)
	if err != nil {
		return nil, cosign.CheckOpts{}, err
	}

	// get the cosign options for that trust policy
	cosignOpts, err := trustPolicy.GetCosignOpts(ctx)
	if err != nil {
		return nil, cosign.CheckOpts{}, err
	}

	return keysMap, cosignOpts, nil
}

// processAKVSignature processes the AKV signature and returns the hash type, signature and error
func processAKVSignature(sigEncoded string, staticSig oci.Signature, publicKey crypto.PublicKey, payloadBytes []byte, staticOpts []static.Option) (crypto.Hash, oci.Signature, error) {
	var hashType crypto.Hash
	switch keyType := publicKey.(type) {
	case *rsa.PublicKey:
		switch keyType.Size() {
		case 256:
			hashType = crypto.SHA256
		case 384:
			hashType = crypto.SHA384
		case 512:
			hashType = crypto.SHA512
		default:
			return crypto.SHA256, nil, fmt.Errorf("RSA key check: unsupported key size: %d", keyType.Size())
		}

		// TODO: remove section after fix for bug in cosign azure key vault implementation
		// tracking issue: https://github.com/sigstore/sigstore/issues/1384
		// summary: azure keyvault implementation ASN.1 encodes sig after online signing with keyvault
		// EC verifiers in cosign have built in ASN.1 decoding, but RSA verifiers do not
		base64DecodedBytes, err := base64.StdEncoding.DecodeString(sigEncoded)
		if err != nil {
			return crypto.SHA256, nil, fmt.Errorf("RSA key check: failed to decode base64 signature: %w", err)
		}
		// decode ASN.1 signature to raw signature if it is ASN.1 encoded
		decodedSigBytes, err := decodeASN1Signature(base64DecodedBytes)
		if err != nil {
			return crypto.SHA256, nil, fmt.Errorf("RSA key check: failed to decode ASN.1 signature: %w", err)
		}
		encodedBase64SigBytes := base64.StdEncoding.EncodeToString(decodedSigBytes)
		staticSig, err = static.NewSignature(payloadBytes, encodedBase64SigBytes, staticOpts...)
		if err != nil {
			return crypto.SHA256, nil, fmt.Errorf("RSA key check: failed to generate static signature: %w", err)
		}
	case *ecdsa.PublicKey:
		switch keyType.Curve {
		case elliptic.P256():
			hashType = crypto.SHA256
		case elliptic.P384():
			hashType = crypto.SHA384
		case elliptic.P521():
			hashType = crypto.SHA512
		default:
			return crypto.SHA256, nil, fmt.Errorf("ECDSA key check: unsupported key curve: %s", keyType.Params().Name)
		}
	default:
		return crypto.SHA256, nil, fmt.Errorf("unsupported public key type: %T", publicKey)
	}
	return hashType, staticSig, nil
}

// verificationPerformedMessage returns a string list of all verifications performed
// based on https://github.com/sigstore/cosign/blob/5ae2e31c30ee87e035cc57ebbbe2ecf3b6549ff5/cmd/cosign/cli/verify/verify.go#L318
func verificationPerformedMessage(bundleVerified bool, co *cosign.CheckOpts) []string {
	var messages []string
	if co.ClaimVerifier != nil {
		if co.Annotations != nil {
			messages = append(messages, annotationMessage)
		}
		messages = append(messages, claimsMessage)
	}
	if bundleVerified {
		messages = append(messages, offlineBundleMessage)
	} else if co.RekorClient != nil {
		messages = append(messages, rekorClaimsMessage)
		messages = append(messages, rekorSigMessage)
	}
	// if no SigVerifier is provided, fulcio root certs are assumed to be used (keyless)
	if co.SigVerifier != nil {
		messages = append(messages, sigVerifierMessage)
	} else {
		messages = append(messages, certVerifierMessage)
	}
	return messages
}<|MERGE_RESOLUTION|>--- conflicted
+++ resolved
@@ -285,21 +285,12 @@
 
 	if hasValidSignature {
 		return verifier.VerifierResult{
-<<<<<<< HEAD
 			Name:         v.name,         // Deprecating Name in v2, switch to VerifierName instead.
 			Type:         v.verifierType, // Deprecating Type in v2, switch to VerifierType instead.
 			VerifierName: v.name,
 			VerifierType: v.verifierType,
 			IsSuccess:    true,
-			Message:      "cosign verification success. valid signatures found. please refer to extensions field for verifications performed.",
-=======
-			Name:         v.name,
-			Type:         v.verifierType,
-			VerifierName: v.name,
-			VerifierType: v.verifierType,
-			IsSuccess:    true,
 			Message:      "Verification success. Valid signatures found. Please refer to extensions field for verifications performed.",
->>>>>>> af1a0d8e
 			Extensions:   Extension{SignatureExtension: sigExtensions, TrustPolicy: trustPolicy.GetName()},
 		}, nil
 	}
@@ -407,21 +398,12 @@
 
 	if len(signatures) > 0 {
 		return verifier.VerifierResult{
-<<<<<<< HEAD
 			Name:         v.name,         // Deprecating Name in v2, switch to VerifierName instead.
 			Type:         v.verifierType, // Deprecating Type in v2, switch to VerifierType instead.
 			VerifierName: v.name,
 			VerifierType: v.verifierType,
 			IsSuccess:    true,
-			Message:      "cosign verification success. valid signatures found",
-=======
-			Name:         v.name,
-			Type:         v.verifierType,
-			VerifierName: v.name,
-			VerifierType: v.verifierType,
-			IsSuccess:    true,
 			Message:      "Verification success. Valid signatures found",
->>>>>>> af1a0d8e
 			Extensions:   LegacyExtension{SignatureExtension: sigExtensions},
 		}, nil
 	}
@@ -503,25 +485,16 @@
 
 // ErrorToVerifyResult returns a verifier result with the error message and isSuccess set to false
 func errorToVerifyResult(name string, verifierType string, err error) verifier.VerifierResult {
-	verifierErr := re.ErrorCodeVerifyReferenceFailure.WithDetail("cosign verification failed").WithError(err)
+	verifierErr := re.ErrorCodeVerifyReferenceFailure.WithDetail("Verification failed").WithError(err)
 	return verifier.VerifierResult{
 		IsSuccess:    false,
-<<<<<<< HEAD
 		Name:         name,         // Deprecating Name in v2, switch to VerifierName instead.
 		Type:         verifierType, // Deprecating Type in v2, switch to VerifierType instead.
 		VerifierName: name,
 		VerifierType: verifierType,
-		Message:      verifierErr.GetFullDetails(),
-		ErrorReason:  verifierErr.GetRootCause(),
-		Remediation:  verifierErr.GetRootRemediation(),
-=======
-		Name:         name,
-		Type:         verifierType,
-		VerifierName: name,
-		VerifierType: verifierType,
-		Message:      "Verification failed",
-		ErrorReason:  err.Error(),
->>>>>>> af1a0d8e
+		Message:      verifierErr.GetDetail(),
+		ErrorReason:  verifierErr.GetErrorReason(),
+		Remediation:  verifierErr.GetRemediation(),
 	}
 }
 
