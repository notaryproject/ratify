--- conflicted
+++ resolved
@@ -46,18 +46,11 @@
 )
 
 const (
-<<<<<<< HEAD
-	verifierType                      = "notation"
-	defaultCertPath                   = "ratify-certs/notation/truststore"
-	trustStoreTypeCA                  = string(truststore.TypeCA)
-	trustStoreTypeypeSigningAuthority = string(truststore.TypeSigningAuthority)
-	trustStoreTypeTSA                 = string(truststore.TypeTSA)
-=======
 	verifierType                   = "notation"
 	defaultCertPath                = "ratify-certs/notation/truststore"
 	trustStoreTypeCA               = string(truststore.TypeCA)
 	trustStoreTypeSigningAuthority = string(truststore.TypeSigningAuthority)
->>>>>>> e1cf41e5
+	trustStoreTypeTSA              = string(truststore.TypeTSA)
 )
 
 // NotationPluginVerifierConfig describes the configuration of notation verifier
@@ -243,11 +236,7 @@
 func normalizeVerificationCertsStores(conf *NotationPluginVerifierConfig) error {
 	isCertStoresByType, isLegacyCertStore := false, false
 	for key := range conf.VerificationCertStores {
-<<<<<<< HEAD
-		if key != trustStoreTypeCA && key != trustStoreTypeypeSigningAuthority && key != trustStoreTypeTSA {
-=======
-		if key != trustStoreTypeCA && key != trustStoreTypeSigningAuthority {
->>>>>>> e1cf41e5
+		if key != trustStoreTypeCA && key != trustStoreTypeSigningAuthority && key != trustStoreTypeTSA {
 			isLegacyCertStore = true
 			logger.GetLogger(context.Background(), logOpt).Debugf("Get VerificationCertStores in legacy format")
 		} else {
