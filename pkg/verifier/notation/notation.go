/*
Copyright The Ratify Authors.
Licensed under the Apache License, Version 2.0 (the "License");
you may not use this file except in compliance with the License.
You may obtain a copy of the License at

http://www.apache.org/licenses/LICENSE-2.0

Unless required by applicable law or agreed to in writing, software
distributed under the License is distributed on an "AS IS" BASIS,
WITHOUT WARRANTIES OR CONDITIONS OF ANY KIND, either express or implied.
See the License for the specific language governing permissions and
limitations under the License.
*/

package notation

import (
	"context"
	"encoding/json"
	"fmt"
	paths "path/filepath"
	"strings"

	ratifyconfig "github.com/ratify-project/ratify/config"
	re "github.com/ratify-project/ratify/errors"
	"github.com/ratify-project/ratify/internal/logger"
	"github.com/ratify-project/ratify/pkg/common"
	"github.com/ratify-project/ratify/pkg/homedir"

	"github.com/notaryproject/notation-go/log"
	"github.com/ratify-project/ratify/pkg/ocispecs"
	"github.com/ratify-project/ratify/pkg/referrerstore"
	"github.com/ratify-project/ratify/pkg/verifier"
	"github.com/ratify-project/ratify/pkg/verifier/config"
	"github.com/ratify-project/ratify/pkg/verifier/factory"
	"github.com/ratify-project/ratify/pkg/verifier/types"

	_ "github.com/notaryproject/notation-core-go/signature/cose" // register COSE signature
	_ "github.com/notaryproject/notation-core-go/signature/jws"  // register JWS signature
	"github.com/notaryproject/notation-go"
	notationVerifier "github.com/notaryproject/notation-go/verifier"
	"github.com/notaryproject/notation-go/verifier/trustpolicy"
	"github.com/notaryproject/notation-go/verifier/truststore"
	oci "github.com/opencontainers/image-spec/specs-go/v1"
)

const (
	verifierType                   = "notation"
	defaultCertPath                = "ratify-certs/notation/truststore"
	trustStoreTypeCA               = string(truststore.TypeCA)
	trustStoreTypeSigningAuthority = string(truststore.TypeSigningAuthority)
<<<<<<< HEAD
	trustStoreTypeTSA              = string(truststore.TypeTSA)
=======
>>>>>>> 494bcf3c
)

// NotationPluginVerifierConfig describes the configuration of notation verifier
type NotationPluginVerifierConfig struct { //nolint:revive // ignore linter to have unique type name
	Name          string `json:"name"`
	ArtifactTypes string `json:"artifactTypes"`

	// VerificationCerts is array of directories containing certificates.
	VerificationCerts []string `json:"verificationCerts"`
	// VerificationCertStores defines a collection of Notary Project Trust Stores.
	// VerificationCertStores accepts new format map[string]map[string][]string
	// {
	//   "ca": {
	//     "certs": {"kv1", "kv2"},
	//   },
	//   "signingauthority": {
	//     "certs": {"kv3"}
	//   },
	// }
	// VerificationCertStores accepts legacy format map[string][]string as well.
	// {
	//   "certs": {"kv1", "kv2"},
	// },
	VerificationCertStores verificationCertStores `json:"verificationCertStores"`
	// TrustPolicyDoc represents a trustpolicy.json document. Reference: https://pkg.go.dev/github.com/notaryproject/notation-go@v0.12.0-beta.1.0.20221125022016-ab113ebd2a6c/verifier/trustpolicy#Document
	TrustPolicyDoc trustpolicy.Document `json:"trustPolicyDoc"`
}

type notationPluginVerifier struct {
	name             string
	verifierType     string
	artifactTypes    []string
	notationVerifier *notation.Verifier
}

type notationPluginVerifierFactory struct{}

func init() {
	factory.Register(verifierType, &notationPluginVerifierFactory{})
}

func (f *notationPluginVerifierFactory) Create(_ string, verifierConfig config.VerifierConfig, pluginDirectory string, namespace string) (verifier.ReferenceVerifier, error) {
	logger.GetLogger(context.Background(), logOpt).Debugf("creating notation with config %v, namespace '%v'", verifierConfig, namespace)
	verifierName := fmt.Sprintf("%s", verifierConfig[types.Name])
	verifierTypeStr := ""
	if _, ok := verifierConfig[types.Type]; ok {
		verifierTypeStr = fmt.Sprintf("%s", verifierConfig[types.Type])
	}
	conf, err := parseVerifierConfig(verifierConfig, namespace)
	if err != nil {
		return nil, re.ErrorCodeConfigInvalid.WithComponentType(re.Verifier).WithPluginName(verifierName)
	}

	verifyService, err := getVerifierService(conf, pluginDirectory)
	if err != nil {
		return nil, re.ErrorCodePluginInitFailure.WithComponentType(re.Verifier).WithPluginName(verifierName).WithError(err)
	}

	artifactTypes := strings.Split(conf.ArtifactTypes, ",")
	return &notationPluginVerifier{
		name:             verifierName,
		verifierType:     verifierTypeStr,
		artifactTypes:    artifactTypes,
		notationVerifier: &verifyService,
	}, nil
}

func (v *notationPluginVerifier) Name() string {
	return v.name
}

func (v *notationPluginVerifier) Type() string {
	return v.verifierType
}

func (v *notationPluginVerifier) CanVerify(_ context.Context, referenceDescriptor ocispecs.ReferenceDescriptor) bool {
	for _, at := range v.artifactTypes {
		if at == "*" || at == referenceDescriptor.ArtifactType {
			return true
		}
	}
	return false
}

func (v *notationPluginVerifier) Verify(ctx context.Context,
	subjectReference common.Reference,
	referenceDescriptor ocispecs.ReferenceDescriptor,
	store referrerstore.ReferrerStore) (verifier.VerifierResult, error) {
	extensions := make(map[string]string)

	subjectDesc, err := store.GetSubjectDescriptor(ctx, subjectReference)
	if err != nil {
		return verifier.VerifierResult{IsSuccess: false}, re.ErrorCodeGetSubjectDescriptorFailure.NewError(re.ReferrerStore, store.Name(), re.EmptyLink, err, fmt.Sprintf("failed to resolve subject: %+v", subjectReference), re.HideStackTrace)
	}

	referenceManifest, err := store.GetReferenceManifest(ctx, subjectReference, referenceDescriptor)
	if err != nil {
		return verifier.VerifierResult{IsSuccess: false}, re.ErrorCodeGetReferenceManifestFailure.NewError(re.ReferrerStore, store.Name(), re.EmptyLink, err, fmt.Sprintf("failed to resolve reference manifest: %+v", referenceDescriptor), re.HideStackTrace)
	}

	if len(referenceManifest.Blobs) != 1 {
		return verifier.VerifierResult{IsSuccess: false}, re.ErrorCodeVerifyPluginFailure.WithDetail(fmt.Sprintf("Notation signature manifest requires exactly one signature envelope blob, got %d", len(referenceManifest.Blobs))).WithRemediation(fmt.Sprintf("Please inspect the artifact [%s@%s] is correctly signed by Notation signer", subjectReference.Path, referenceDescriptor.Digest.String()))
	}

	blobDesc := referenceManifest.Blobs[0]
	refBlob, err := store.GetBlobContent(ctx, subjectReference, blobDesc.Digest)
	if err != nil {
		return verifier.VerifierResult{IsSuccess: false}, re.ErrorCodeGetBlobContentFailure.NewError(re.ReferrerStore, store.Name(), re.EmptyLink, err, fmt.Sprintf("failed to get blob content of digest: %s", blobDesc.Digest), re.HideStackTrace)
	}

	// TODO: notation verify API only accepts digested reference now.
	// Pass in tagged reference instead once notation-go supports it.
	subjectRef := fmt.Sprintf("%s@%s", subjectReference.Path, subjectReference.Digest.String())
	outcome, err := v.verifySignature(ctx, subjectRef, blobDesc.MediaType, subjectDesc.Descriptor, refBlob)
	if err != nil {
		return verifier.VerifierResult{IsSuccess: false, Extensions: extensions}, re.ErrorCodeVerifyPluginFailure.NewError(re.Verifier, v.name, re.NotationTsgLink, err, "failed to verify signature of digest", re.HideStackTrace)
	}

	// Note: notation verifier already validates certificate chain is not empty.
	cert := outcome.EnvelopeContent.SignerInfo.CertificateChain[0]
	extensions["Issuer"] = cert.Issuer.String()
	extensions["SN"] = cert.Subject.String()

	return verifier.NewVerifierResult("", v.name, v.verifierType, "Signature verification success", true, nil, extensions), nil
}

func getVerifierService(conf *NotationPluginVerifierConfig, pluginDirectory string) (notation.Verifier, error) {
	store, err := newTrustStore(conf.VerificationCerts, conf.VerificationCertStores)
	if err != nil {
		return nil, err
	}
	return notationVerifier.New(&conf.TrustPolicyDoc, store, NewRatifyPluginManager(pluginDirectory))
}

func (v *notationPluginVerifier) verifySignature(ctx context.Context, subjectRef, mediaType string, subjectDesc oci.Descriptor, refBlob []byte) (*notation.VerificationOutcome, error) {
	opts := notation.VerifierVerifyOptions{
		SignatureMediaType: mediaType,
		ArtifactReference:  subjectRef,
	}
	ctx = log.WithLogger(ctx, logger.GetLogger(ctx, logOpt))

	return (*v.notationVerifier).Verify(ctx, subjectDesc, refBlob, opts)
}

func parseVerifierConfig(verifierConfig config.VerifierConfig, _ string) (*NotationPluginVerifierConfig, error) {
	verifierName := verifierConfig[types.Name].(string)
	conf := &NotationPluginVerifierConfig{}

	verifierConfigBytes, err := json.Marshal(verifierConfig)
	if err != nil {
		return nil, re.ErrorCodeConfigInvalid.NewError(re.Verifier, verifierName, re.EmptyLink, err, nil, re.HideStackTrace)
	}

	if err := json.Unmarshal(verifierConfigBytes, &conf); err != nil {
		return nil, re.ErrorCodeConfigInvalid.NewError(re.Verifier, verifierName, re.EmptyLink, err, fmt.Sprintf("failed to unmarshal to notationPluginVerifierConfig from: %+v.", verifierConfig), re.HideStackTrace)
	}

	defaultCertsDir := paths.Join(homedir.Get(), ratifyconfig.ConfigFileDir, defaultCertPath)
	conf.VerificationCerts = append(conf.VerificationCerts, defaultCertsDir)
	if len(conf.VerificationCertStores) > 0 {
		if err := normalizeVerificationCertsStores(conf); err != nil {
			return nil, err
		}
	}
	return conf, nil
}

// signatures should not have nested references
func (v *notationPluginVerifier) GetNestedReferences() []string {
	return []string{}
}

// normalizeVerificationCertsStores normalize the structure does not match the latest spec
func normalizeVerificationCertsStores(conf *NotationPluginVerifierConfig) error {
	isCertStoresByType, isLegacyCertStore := false, false
	for key := range conf.VerificationCertStores {
<<<<<<< HEAD
		if key != trustStoreTypeCA && key != trustStoreTypeSigningAuthority && key != trustStoreTypeTSA {
=======
		if key != trustStoreTypeCA && key != trustStoreTypeSigningAuthority {
>>>>>>> 494bcf3c
			isLegacyCertStore = true
			logger.GetLogger(context.Background(), logOpt).Debugf("Get VerificationCertStores in legacy format")
		} else {
			isCertStoresByType = true
		}
	}
	if isCertStoresByType && isLegacyCertStore {
		return re.ErrorCodeConfigInvalid.NewError(re.Verifier, conf.Name, re.EmptyLink, nil, "both old VerificationCertStores and new VerificationCertStores are provided, please provide only one", re.HideStackTrace)
	} else if !isCertStoresByType && isLegacyCertStore {
		// normalize <store>:<certs> to ca:<store><certs> if no store type is provided
		legacyCertStore := conf.VerificationCertStores
		// support legacy verfier config format for backward compatibility
		conf.VerificationCertStores = verificationCertStores{
			trustStoreTypeCA: legacyCertStore,
		}
	}
	return nil
}<|MERGE_RESOLUTION|>--- conflicted
+++ resolved
@@ -50,10 +50,7 @@
 	defaultCertPath                = "ratify-certs/notation/truststore"
 	trustStoreTypeCA               = string(truststore.TypeCA)
 	trustStoreTypeSigningAuthority = string(truststore.TypeSigningAuthority)
-<<<<<<< HEAD
 	trustStoreTypeTSA              = string(truststore.TypeTSA)
-=======
->>>>>>> 494bcf3c
 )
 
 // NotationPluginVerifierConfig describes the configuration of notation verifier
@@ -230,11 +227,7 @@
 func normalizeVerificationCertsStores(conf *NotationPluginVerifierConfig) error {
 	isCertStoresByType, isLegacyCertStore := false, false
 	for key := range conf.VerificationCertStores {
-<<<<<<< HEAD
 		if key != trustStoreTypeCA && key != trustStoreTypeSigningAuthority && key != trustStoreTypeTSA {
-=======
-		if key != trustStoreTypeCA && key != trustStoreTypeSigningAuthority {
->>>>>>> 494bcf3c
 			isLegacyCertStore = true
 			logger.GetLogger(context.Background(), logOpt).Debugf("Get VerificationCertStores in legacy format")
 		} else {
