--- conflicted
+++ resolved
@@ -625,11 +625,7 @@
 
 	for _, tt := range tests {
 		t.Run(tt.name, func(t *testing.T) {
-<<<<<<< HEAD
-			_, err := getVerifierService(context.Background(), tt.conf, tt.pluginDir, tt.RevocationFactory)
-=======
 			_, err := getVerifierService(tt.conf, tt.pluginDir, tt.RevocationFactory)
->>>>>>> d176ea0b
 			if (err != nil) != tt.expectErr {
 				t.Errorf("error = %v, expectErr = %v", err, tt.expectErr)
 			}
