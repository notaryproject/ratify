--- conflicted
+++ resolved
@@ -25,14 +25,8 @@
 )
 
 type CRLHandler struct {
-<<<<<<< HEAD
 	CacheDisabled bool
-	Fetcher       corecrl.Fetcher
 	httpClient    *http.Client
-=======
-	CacheEnabled bool
-	httpClient   *http.Client
->>>>>>> 5129b80c
 }
 
 var (
@@ -56,14 +50,7 @@
 func (h *CRLHandler) NewFetcher() (corecrl.Fetcher, error) {
 	var err error
 	fetcherOnce.Do(func() {
-<<<<<<< HEAD
-		h.Fetcher, err = CreateCRLFetcher(h.httpClient, dir.PathCRLCache, h.CacheDisabled)
-=======
-		globalFetcher, err = CreateCRLFetcher(h.httpClient, dir.PathCRLCache)
-		if err == nil {
-			h.configureCache(globalFetcher)
-		}
->>>>>>> 5129b80c
+		globalFetcher, err = CreateCRLFetcher(h.httpClient, dir.PathCRLCache, h.CacheDisabled)
 	})
 	if err != nil {
 		return nil, err
@@ -80,18 +67,4 @@
 // NewValidator returns a new validator instance
 func (h *CRLHandler) NewValidator(opts revocation.Options) (revocation.Validator, error) {
 	return revocation.NewWithOptions(opts)
-<<<<<<< HEAD
-=======
-}
-
-// configureCache disables the cache for the HTTPFetcher if caching is not enabled.
-// If the EnableCache field is set to false, this method sets the Cache field of the
-// HTTPFetcher to nil, effectively disabling caching for HTTP fetch operations.
-func (h *CRLHandler) configureCache(f corecrl.Fetcher) {
-	if !h.CacheEnabled {
-		if httpFetcher, ok := f.(*corecrl.HTTPFetcher); ok {
-			httpFetcher.Cache = nil
-		}
-	}
->>>>>>> 5129b80c
 }