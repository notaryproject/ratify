// Copyright The Ratify Authors.
// Licensed under the Apache License, Version 2.0 (the "License");
// you may not use this file except in compliance with the License.
// You may obtain a copy of the License at

// http://www.apache.org/licenses/LICENSE-2.0

// Unless required by applicable law or agreed to in writing, software
// distributed under the License is distributed on an "AS IS" BASIS,
// WITHOUT WARRANTIES OR CONDITIONS OF ANY KIND, either express or implied.
// See the License for the specific language governing permissions and
// limitations under the License.

package notation

import (
	"net/http"
	"runtime"
	"testing"

	"github.com/notaryproject/notation-core-go/revocation"
<<<<<<< HEAD
=======
	corecrl "github.com/notaryproject/notation-core-go/revocation/crl"
	"github.com/notaryproject/notation-go/dir"
	"github.com/notaryproject/notation-go/verifier/crl"
	re "github.com/ratify-project/ratify/errors"
>>>>>>> 5129b80c
	"github.com/stretchr/testify/assert"
)

func TestNewRevocationFactoryImpl(t *testing.T) {
	factory := NewCRLHandler()
	assert.NotNil(t, factory)
}

func TestNewFetcher(t *testing.T) {
	tests := []struct {
		name       string
		cacheRoot  string
		httpClient *http.Client
		wantErr    bool
		firstCall  bool
	}{
		{
			name:       "create CRL fetcher failure with nil httpClient on first call",
			cacheRoot:  "",
			httpClient: nil,
			firstCall:  true,
			wantErr:    true,
		},
		{
			name:       "recreate CRL fetcher failure on second call",
			cacheRoot:  "/valid/path",
			httpClient: &http.Client{},
			firstCall:  false,
			wantErr:    true,
		},
	}
	globalFetcher = nil
	for _, tt := range tests {
		t.Run(tt.name, func(t *testing.T) {
			factory := &CRLHandler{httpClient: tt.httpClient}
			fetcher, err := factory.NewFetcher()
			if tt.firstCall {
				// Fetcher is initialized in sequential execution before this test, skip the test to avoid test failure
				t.Skip("skipping on first call")
			}
			if !tt.firstCall && tt.wantErr {
				assert.Nil(t, fetcher)
				assert.Nil(t, globalFetcher)
				assert.Equal(t, err, re.ErrorCodeConfigInvalid.WithDetail("failed to create CRL fetcher"))
			}
		})
	}
	// fix globalFetcher to avoid test failure
	globalFetcher, _ = CreateCRLFetcher(&http.Client{}, dir.PathCRLCache)
}

func TestNewValidator(t *testing.T) {
	factory := NewCRLHandler()
	opts := revocation.Options{}

	validator, err := factory.NewValidator(opts)
	assert.NoError(t, err)
	assert.NotNil(t, validator)
}
func TestNewFileCache(t *testing.T) {
	tests := []struct {
		name      string
		cacheRoot string
		wantErr   bool
	}{
		{
			name:      "valid cache root",
			cacheRoot: "/valid/path",
			wantErr:   false,
		},
	}

	for _, tt := range tests {
		t.Run(tt.name, func(t *testing.T) {
			if runtime.GOOS == "windows" {
				t.Skip("skipping test on Windows")
			}
			cache, err := newFileCache(tt.cacheRoot)
			if tt.wantErr {
				assert.Error(t, err)
				assert.Nil(t, cache)
			} else {
				assert.NoError(t, err)
				assert.NotNil(t, cache)
			}
		})
	}
<<<<<<< HEAD
=======
}
func TestConfigureCache(t *testing.T) {
	testCache, _ := crl.NewFileCache(dir.PathCRLCache)
	tests := []struct {
		name         string
		cacheEnabled bool
		fetcher      corecrl.Fetcher
		expectCache  bool
	}{
		{
			name:         "cache enabled",
			cacheEnabled: true,
			fetcher:      &corecrl.HTTPFetcher{Cache: testCache},
			expectCache:  true,
		},
		{
			name:         "cache disabled",
			cacheEnabled: false,
			fetcher:      &corecrl.HTTPFetcher{Cache: testCache},
			expectCache:  false,
		},
		{
			name:         "non-HTTP fetcher",
			cacheEnabled: false,
			fetcher:      &mockFetcher{},
			expectCache:  false,
		},
	}

	for _, tt := range tests {
		t.Run(tt.name, func(t *testing.T) {
			handler := &CRLHandler{
				CacheEnabled: tt.cacheEnabled,
			}
			handler.configureCache(tt.fetcher)

			if httpFetcher, ok := tt.fetcher.(*corecrl.HTTPFetcher); ok {
				if tt.expectCache {
					assert.NotNil(t, httpFetcher.Cache)
				} else {
					assert.Nil(t, httpFetcher.Cache)
				}
			}
		})
	}
}

type mockFetcher struct{}

func (m *mockFetcher) Fetch(_ context.Context, _ string) (*corecrl.Bundle, error) {
	return nil, nil
>>>>>>> 5129b80c
}<|MERGE_RESOLUTION|>--- conflicted
+++ resolved
@@ -19,13 +19,8 @@
 	"testing"
 
 	"github.com/notaryproject/notation-core-go/revocation"
-<<<<<<< HEAD
-=======
-	corecrl "github.com/notaryproject/notation-core-go/revocation/crl"
 	"github.com/notaryproject/notation-go/dir"
-	"github.com/notaryproject/notation-go/verifier/crl"
 	re "github.com/ratify-project/ratify/errors"
->>>>>>> 5129b80c
 	"github.com/stretchr/testify/assert"
 )
 
@@ -74,7 +69,7 @@
 		})
 	}
 	// fix globalFetcher to avoid test failure
-	globalFetcher, _ = CreateCRLFetcher(&http.Client{}, dir.PathCRLCache)
+	globalFetcher, _ = CreateCRLFetcher(&http.Client{}, dir.PathCRLCache, false)
 }
 
 func TestNewValidator(t *testing.T) {
@@ -113,58 +108,4 @@
 			}
 		})
 	}
-<<<<<<< HEAD
-=======
-}
-func TestConfigureCache(t *testing.T) {
-	testCache, _ := crl.NewFileCache(dir.PathCRLCache)
-	tests := []struct {
-		name         string
-		cacheEnabled bool
-		fetcher      corecrl.Fetcher
-		expectCache  bool
-	}{
-		{
-			name:         "cache enabled",
-			cacheEnabled: true,
-			fetcher:      &corecrl.HTTPFetcher{Cache: testCache},
-			expectCache:  true,
-		},
-		{
-			name:         "cache disabled",
-			cacheEnabled: false,
-			fetcher:      &corecrl.HTTPFetcher{Cache: testCache},
-			expectCache:  false,
-		},
-		{
-			name:         "non-HTTP fetcher",
-			cacheEnabled: false,
-			fetcher:      &mockFetcher{},
-			expectCache:  false,
-		},
-	}
-
-	for _, tt := range tests {
-		t.Run(tt.name, func(t *testing.T) {
-			handler := &CRLHandler{
-				CacheEnabled: tt.cacheEnabled,
-			}
-			handler.configureCache(tt.fetcher)
-
-			if httpFetcher, ok := tt.fetcher.(*corecrl.HTTPFetcher); ok {
-				if tt.expectCache {
-					assert.NotNil(t, httpFetcher.Cache)
-				} else {
-					assert.Nil(t, httpFetcher.Cache)
-				}
-			}
-		})
-	}
-}
-
-type mockFetcher struct{}
-
-func (m *mockFetcher) Fetch(_ context.Context, _ string) (*corecrl.Bundle, error) {
-	return nil, nil
->>>>>>> 5129b80c
 }