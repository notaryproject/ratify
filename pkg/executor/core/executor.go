/*
Copyright The Ratify Authors.
Licensed under the Apache License, Version 2.0 (the "License");
you may not use this file except in compliance with the License.
You may obtain a copy of the License at

http://www.apache.org/licenses/LICENSE-2.0

Unless required by applicable law or agreed to in writing, software
distributed under the License is distributed on an "AS IS" BASIS,
WITHOUT WARRANTIES OR CONDITIONS OF ANY KIND, either express or implied.
See the License for the specific language governing permissions and
limitations under the License.
*/

package core

import (
	"context"
	"fmt"
	"sync"
	"time"

	"github.com/ratify-project/ratify/errors"
	"github.com/ratify-project/ratify/internal/logger"
	"github.com/ratify-project/ratify/pkg/common"
	e "github.com/ratify-project/ratify/pkg/executor"
	"github.com/ratify-project/ratify/pkg/executor/config"
	"github.com/ratify-project/ratify/pkg/executor/types"
	"github.com/ratify-project/ratify/pkg/metrics"
	"github.com/ratify-project/ratify/pkg/ocispecs"
	"github.com/ratify-project/ratify/pkg/policyprovider"
	pt "github.com/ratify-project/ratify/pkg/policyprovider/types"
	"github.com/ratify-project/ratify/pkg/referrerstore"
	su "github.com/ratify-project/ratify/pkg/referrerstore/utils"
	"github.com/ratify-project/ratify/pkg/utils"
	vr "github.com/ratify-project/ratify/pkg/verifier"
	vt "github.com/ratify-project/ratify/pkg/verifier/types"
	"golang.org/x/sync/errgroup"
)

const (
	defaultVerifyRequestTimeoutMilliseconds = 2900
	defaultMutateRequestTimeoutMilliseconds = 950
)

var logOpt = logger.Option{
	ComponentType: logger.Executor,
}

// Executor describes an execution engine that queries the stores for the supply chain content,
// runs them through the verifiers as governed by the policy enforcer
type Executor struct {
	ReferrerStores []referrerstore.ReferrerStore
	PolicyEnforcer policyprovider.PolicyProvider
	Verifiers      []vr.ReferenceVerifier
	Config         *config.ExecutorConfig
}

// TODO Logging within executor
// VerifySubject verifies the subject and returns results.
func (executor Executor) VerifySubject(ctx context.Context, verifyParameters e.VerifyParameters) (types.VerifyResult, error) {
	if executor.PolicyEnforcer == nil {
		return types.VerifyResult{}, errors.ErrorCodePolicyProviderNotFound.WithDetail("Policy Provider not found")
	}
	result, err := executor.verifySubjectInternal(ctx, verifyParameters)
	if err != nil {
		// get the result for the error based on the policy.
		// Do we need to consider no referrers as success or failure?
		result = executor.PolicyEnforcer.ErrorToVerifyResult(ctx, verifyParameters.Subject, err)
	}
	if executor.PolicyEnforcer.GetPolicyType(ctx) == pt.ConfigPolicy {
		return result, nil
	}
	return result, err
}

// verifySubjectInternal verifies the subject with results.
func (executor Executor) verifySubjectInternal(ctx context.Context, verifyParameters e.VerifyParameters) (types.VerifyResult, error) {
	verifierReports, err := executor.verifySubjectInternalWithoutDecision(ctx, verifyParameters)
	if err != nil {
		return types.VerifyResult{}, err
	}
	if executor.PolicyEnforcer.GetPolicyType(ctx) == pt.ConfigPolicy {
		if len(verifierReports) == 0 {
			return types.VerifyResult{}, errors.ErrorCodeNoVerifierReport.WithDetail("No verifier report generated.")
		}
	}
	// If it requires embedded Rego Policy Engine make the decision, execute
	// OverallVerifyResult to evaluate the overall result based on the policy.
	// NOTE: if Passthrough Mode is enabled, executor will just return the
	// VerifierReports without evaluating the policy.
	overallVerifySuccess := executor.PolicyEnforcer.OverallVerifyResult(ctx, verifierReports)
	return types.VerifyResult{IsSuccess: overallVerifySuccess, VerifierReports: verifierReports}, nil
}

// verifySubjectInternalWithoutDecision verifies the subject and returns result
// without making decisions on the result.
func (executor Executor) verifySubjectInternalWithoutDecision(ctx context.Context, verifyParameters e.VerifyParameters) ([]interface{}, error) {
	subjectReference, err := utils.ParseSubjectReference(verifyParameters.Subject)
	if err != nil {
		return nil, err
	}

	desc, err := su.ResolveSubjectDescriptor(ctx, &executor.ReferrerStores, subjectReference)
	if err != nil {
		return nil, err
	}

	logger.GetLogger(ctx, logOpt).Infof("Resolve of the image completed successfully the digest is %s", desc.Digest)

	subjectReference.Digest = desc.Digest

	verifierReports := make([]interface{}, 0)
	eg, errCtx := errgroup.WithContext(ctx)
	var mu sync.Mutex

	for _, referrerStore := range executor.ReferrerStores {
		referrerStore := referrerStore
		eg.Go(func() error {
			var continuationToken string
			innerGroup, innerErrCtx := errgroup.WithContext(errCtx)
			for {
				referrersResult, err := referrerStore.ListReferrers(errCtx, subjectReference, verifyParameters.ReferenceTypes, continuationToken, desc)
				if err != nil {
					return errors.ErrorCodeListReferrersFailure.NewError(errors.ReferrerStore, referrerStore.Name(), errors.EmptyLink, err, nil, errors.HideStackTrace)
				}
				continuationToken = referrersResult.NextToken
				for _, reference := range referrersResult.Referrers {
					if !executor.PolicyEnforcer.VerifyNeeded(innerErrCtx, subjectReference, reference) {
						continue
					}
					reference := reference
					innerGroup.Go(func() error {
						if executor.PolicyEnforcer.GetPolicyType(ctx) == pt.RegoPolicy {
							verifyResult, err := executor.verifyReferenceForRegoPolicy(innerErrCtx, subjectReference, reference, referrerStore)
							if err != nil {
								logger.GetLogger(ctx, logOpt).Errorf("error while verifying reference %+v, err: %v", reference, err)
								return err
							}
							mu.Lock() // locks the verifierReports List for write safety
							defer mu.Unlock()
							verifierReports = append(verifierReports, verifyResult)
						} else {
							verifyResult := executor.verifyReferenceForJSONPolicy(innerErrCtx, subjectReference, reference, referrerStore)
							mu.Lock() // locks the verifierReports List for write safety
							defer mu.Unlock()
							verifierReports = append(verifierReports, verifyResult.VerifierReports...)
						}
						return nil
					})
				}
				if continuationToken == "" {
					break
				}
			}
			return innerGroup.Wait()
		})
	}

	if err = eg.Wait(); err != nil {
		return nil, err
	}

	return verifierReports, nil
}

// verifyReferenceForJSONPolicy verifies the referenced artifact with results
// used for the Json-based policy enforcer.
func (executor Executor) verifyReferenceForJSONPolicy(ctx context.Context, subjectRef common.Reference, referenceDesc ocispecs.ReferenceDescriptor, referrerStore referrerstore.ReferrerStore) types.VerifyResult {
	var verifyResults []interface{}
	var isSuccess = true

	for _, verifier := range executor.Verifiers {
		if verifier.CanVerify(ctx, referenceDesc) {
			verifierStartTime := time.Now()
			verifyResult, err := verifier.Verify(ctx, subjectRef, referenceDesc, referrerStore)
			if err != nil {
<<<<<<< HEAD
				verifyResult = vr.VerifierResult{
					IsSuccess:    false,
					Name:         verifier.Name(),
					Type:         verifier.Type(),
					VerifierName: verifier.Name(),
					VerifierType: verifier.Type(),
					Message:      errors.ErrorCodeVerifyReferenceFailure.WithError(err).Error()}
=======
				verifierErr := errors.ErrorCodeVerifyReferenceFailure.NewError(errors.Verifier, verifier.Name(), errors.EmptyLink, err, nil, errors.HideStackTrace)
				verifyResult = vr.NewVerifierResult("", verifier.Name(), verifier.Type(), "", false, &verifierErr, nil)
>>>>>>> 0b6aa679
			}

			if len(verifier.GetNestedReferences()) > 0 {
				executor.addNestedVerifierResult(ctx, referenceDesc, subjectRef, &verifyResult)
			}

			verifyResult.Subject = subjectRef.String()
			verifyResult.ReferenceDigest = referenceDesc.Digest.String()
			verifyResult.ArtifactType = referenceDesc.ArtifactType
			verifyResults = append(verifyResults, verifyResult)
			isSuccess = verifyResult.IsSuccess
			metrics.ReportVerifierDuration(ctx, time.Since(verifierStartTime).Milliseconds(), verifier.Name(), subjectRef.String(), isSuccess, err != nil)
			break
		}
	}

	return types.VerifyResult{IsSuccess: isSuccess, VerifierReports: verifyResults}
}

// verifyReferenceForRegoPolicy verifies the referenced artifact with results
// used for Rego-based policy enforcer.
func (executor Executor) verifyReferenceForRegoPolicy(ctx context.Context, subjectRef common.Reference, referenceDesc ocispecs.ReferenceDescriptor, referrerStore referrerstore.ReferrerStore) (types.NestedVerifierReport, error) {
	nestedReport := types.NestedVerifierReport{
		Subject:         subjectRef.String(),
		ArtifactType:    referenceDesc.ArtifactType,
		ReferenceDigest: referenceDesc.Digest.String(),
		VerifierReports: make([]vt.VerifierResult, 0),
		NestedReports:   make([]types.NestedVerifierReport, 0),
	}
	var mu sync.Mutex
	eg, errCtx := errgroup.WithContext(ctx)

	eg.Go(func() error {
		return executor.addNestedReports(errCtx, referenceDesc, subjectRef, &nestedReport)
	})

	for _, verifier := range executor.Verifiers {
		if !verifier.CanVerify(ctx, referenceDesc) {
			continue
		}
		verifier := verifier
		eg.Go(func() error {
			var verifierReport vt.VerifierResult
			verifierStartTime := time.Now()
			verifierResult, err := verifier.Verify(errCtx, subjectRef, referenceDesc, referrerStore)
			if err != nil {
<<<<<<< HEAD
				verifierReport = vt.VerifierResult{
					IsSuccess:    false,
					Name:         verifier.Name(), // Deprecating Name in next release, reference to VerifierName instead.
					Type:         verifier.Type(), // Deprecating Type in next release, reference to VerifierType instead.
					VerifierName: verifier.Name(),
					VerifierType: verifier.Type(),
					Message:      errors.ErrorCodeVerifyReferenceFailure.WithError(err).Error()}
=======
				verifierErr := errors.ErrorCodeVerifyReferenceFailure.NewError(errors.Verifier, verifier.Name(), errors.EmptyLink, err, nil, errors.HideStackTrace)
				verifierReport = vt.CreateVerifierResult(verifier.Name(), verifier.Type(), "", false, &verifierErr)
>>>>>>> 0b6aa679
			} else {
				verifierReport = vt.NewVerifierResult(verifierResult)
			}

			mu.Lock()
			nestedReport.VerifierReports = append(nestedReport.VerifierReports, verifierReport)
			mu.Unlock()

			metrics.ReportVerifierDuration(errCtx, time.Since(verifierStartTime).Milliseconds(), verifier.Name(), subjectRef.String(), verifierReport.IsSuccess, err != nil)
			return nil
		})
	}

	if err := eg.Wait(); err != nil {
		return types.NestedVerifierReport{}, err
	}
	return nestedReport, nil
}

// addNestedVerifierResult adds the nested verifier result to the parent verify
// result used for Json-based policy enforcer.
func (executor Executor) addNestedVerifierResult(ctx context.Context, referenceDesc ocispecs.ReferenceDescriptor, subjectRef common.Reference, verifyResult *vr.VerifierResult) {
	verifyParameters := e.VerifyParameters{
		Subject:        fmt.Sprintf("%s@%s", subjectRef.Path, referenceDesc.Digest),
		ReferenceTypes: []string{"*"},
	}

	nestedVerifyResult, err := executor.VerifySubject(ctx, verifyParameters)
	if err != nil {
		nestedVerifyResult = executor.PolicyEnforcer.ErrorToVerifyResult(ctx, verifyParameters.Subject, err)
	}

	for _, report := range nestedVerifyResult.VerifierReports {
		if result, ok := report.(vr.VerifierResult); ok {
			verifyResult.NestedResults = append(verifyResult.NestedResults, result)
			if !nestedVerifyResult.IsSuccess {
				verifyResult.IsSuccess = false
				verifyResult.Message = "nested verification failed"
			}
		}
	}
}

// addNestedReports adds the nested verifier reports to the parent report used
// for Rego-based policy enforcer.
func (executor Executor) addNestedReports(ctx context.Context, referenceDes ocispecs.ReferenceDescriptor, subjectRef common.Reference, verifierReport *types.NestedVerifierReport) error {
	verifyParameters := e.VerifyParameters{
		Subject:        fmt.Sprintf("%s@%s", subjectRef.Path, referenceDes.Digest),
		ReferenceTypes: []string{"*"},
	}

	// get nested reports.
	reports, err := executor.verifySubjectInternal(ctx, verifyParameters)
	if err != nil {
		return fmt.Errorf("failed to verify nested subject, param: %+v, err: %w", verifyParameters, err)
	}

	// append nested reports to the parent report.
	nestedReports := make([]types.NestedVerifierReport, 0, len(reports.VerifierReports))
	for _, report := range reports.VerifierReports {
		nestedReport, err := types.NewNestedVerifierReport(report)
		if err != nil {
			return errors.ErrorCodeExecutorFailure.WithError(err)
		}
		nestedReports = append(nestedReports, nestedReport)
	}
	verifierReport.NestedReports = nestedReports
	return nil
}

func (executor Executor) GetVerifyRequestTimeout() time.Duration {
	timeoutMilliSeconds := defaultVerifyRequestTimeoutMilliseconds
	if executor.Config != nil && executor.Config.VerificationRequestTimeout != nil {
		timeoutMilliSeconds = *executor.Config.VerificationRequestTimeout
	}
	return time.Duration(timeoutMilliSeconds) * time.Millisecond
}

func (executor Executor) GetMutationRequestTimeout() time.Duration {
	timeoutMilliSeconds := defaultMutateRequestTimeoutMilliseconds
	if executor.Config != nil && executor.Config.MutationRequestTimeout != nil {
		timeoutMilliSeconds = *executor.Config.MutationRequestTimeout
	}
	return time.Duration(timeoutMilliSeconds) * time.Millisecond
}<|MERGE_RESOLUTION|>--- conflicted
+++ resolved
@@ -176,18 +176,8 @@
 			verifierStartTime := time.Now()
 			verifyResult, err := verifier.Verify(ctx, subjectRef, referenceDesc, referrerStore)
 			if err != nil {
-<<<<<<< HEAD
-				verifyResult = vr.VerifierResult{
-					IsSuccess:    false,
-					Name:         verifier.Name(),
-					Type:         verifier.Type(),
-					VerifierName: verifier.Name(),
-					VerifierType: verifier.Type(),
-					Message:      errors.ErrorCodeVerifyReferenceFailure.WithError(err).Error()}
-=======
-				verifierErr := errors.ErrorCodeVerifyReferenceFailure.NewError(errors.Verifier, verifier.Name(), errors.EmptyLink, err, nil, errors.HideStackTrace)
+				verifierErr := errors.ErrorCodeVerifyReferenceFailure.WithError(err)
 				verifyResult = vr.NewVerifierResult("", verifier.Name(), verifier.Type(), "", false, &verifierErr, nil)
->>>>>>> 0b6aa679
 			}
 
 			if len(verifier.GetNestedReferences()) > 0 {
@@ -234,18 +224,8 @@
 			verifierStartTime := time.Now()
 			verifierResult, err := verifier.Verify(errCtx, subjectRef, referenceDesc, referrerStore)
 			if err != nil {
-<<<<<<< HEAD
-				verifierReport = vt.VerifierResult{
-					IsSuccess:    false,
-					Name:         verifier.Name(), // Deprecating Name in next release, reference to VerifierName instead.
-					Type:         verifier.Type(), // Deprecating Type in next release, reference to VerifierType instead.
-					VerifierName: verifier.Name(),
-					VerifierType: verifier.Type(),
-					Message:      errors.ErrorCodeVerifyReferenceFailure.WithError(err).Error()}
-=======
-				verifierErr := errors.ErrorCodeVerifyReferenceFailure.NewError(errors.Verifier, verifier.Name(), errors.EmptyLink, err, nil, errors.HideStackTrace)
+				verifierErr := errors.ErrorCodeVerifyReferenceFailure.WithError(err)
 				verifierReport = vt.CreateVerifierResult(verifier.Name(), verifier.Type(), "", false, &verifierErr)
->>>>>>> 0b6aa679
 			} else {
 				verifierReport = vt.NewVerifierResult(verifierResult)
 			}
