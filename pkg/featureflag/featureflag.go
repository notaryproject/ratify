/*
Copyright The Ratify Authors.
Licensed under the Apache License, Version 2.0 (the "License");
you may not use this file except in compliance with the License.
You may obtain a copy of the License at

http://www.apache.org/licenses/LICENSE-2.0

Unless required by applicable law or agreed to in writing, software
distributed under the License is distributed on an "AS IS" BASIS,
WITHOUT WARRANTIES OR CONDITIONS OF ANY KIND, either express or implied.
See the License for the specific language governing permissions and
limitations under the License.
*/

package featureflag

import (
	"os"

	"github.com/sirupsen/logrus"
)

// Feature flags are used to enable/disable experimental features.
// They are activated via environment variables, starting with "RATIFY_", ex: RATIFY_DYNAMIC_PLUGINS=1
// Remember to capture changes in the usage guide and release notes.
var (
<<<<<<< HEAD
	DynamicPlugins   = newFeatureFlag("DYNAMIC_PLUGINS", false)
	UseRegoPolicy    = newFeatureFlag("USE_REGO_POLICY", false)
	PassthroughMode  = newFeatureFlag("PASSTHROUGH_MODE", false)
	CertRotation     = newFeatureFlag("CERT_ROTATION", false)
	HighAvailability = newFeatureFlag("EXPERIMENTAL_HIGH_AVAILABILITY", false)
=======
	DynamicPlugins = newFeatureFlag("DYNAMIC_PLUGINS", false)
	CertRotation   = newFeatureFlag("CERT_ROTATION", false)
>>>>>>> 2c12e239
)

var flags = make(map[string]*FeatureFlag)

func InitFeatureFlagsFromEnv() {
	for _, f := range flags {
		value, ok := os.LookupEnv("RATIFY_" + f.Name)
		if ok {
			f.Enabled = value == "1"

			if f.Enabled {
				logrus.Infof("Feature flag %s is enabled", f.Name)
			} else {
				logrus.Infof("Feature flag %s is disabled", f.Name)
			}
		}
	}
}

type FeatureFlag struct {
	Name    string
	Enabled bool
}

func newFeatureFlag(name string, defaultValue bool) *FeatureFlag {
	flag := &FeatureFlag{
		Name:    name,
		Enabled: defaultValue,
	}
	flags[name] = flag
	return flag
}<|MERGE_RESOLUTION|>--- conflicted
+++ resolved
@@ -25,16 +25,9 @@
 // They are activated via environment variables, starting with "RATIFY_", ex: RATIFY_DYNAMIC_PLUGINS=1
 // Remember to capture changes in the usage guide and release notes.
 var (
-<<<<<<< HEAD
 	DynamicPlugins   = newFeatureFlag("DYNAMIC_PLUGINS", false)
-	UseRegoPolicy    = newFeatureFlag("USE_REGO_POLICY", false)
-	PassthroughMode  = newFeatureFlag("PASSTHROUGH_MODE", false)
 	CertRotation     = newFeatureFlag("CERT_ROTATION", false)
 	HighAvailability = newFeatureFlag("EXPERIMENTAL_HIGH_AVAILABILITY", false)
-=======
-	DynamicPlugins = newFeatureFlag("DYNAMIC_PLUGINS", false)
-	CertRotation   = newFeatureFlag("CERT_ROTATION", false)
->>>>>>> 2c12e239
 )
 
 var flags = make(map[string]*FeatureFlag)
