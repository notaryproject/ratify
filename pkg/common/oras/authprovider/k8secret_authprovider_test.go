/*
Copyright The Ratify Authors.
Licensed under the Apache License, Version 2.0 (the "License");
you may not use this file except in compliance with the License.
You may obtain a copy of the License at

http://www.apache.org/licenses/LICENSE-2.0

Unless required by applicable law or agreed to in writing, software
distributed under the License is distributed on an "AS IS" BASIS,
WITHOUT WARRANTIES OR CONDITIONS OF ANY KIND, either express or implied.
See the License for the specific language governing permissions and
limitations under the License.
*/

package authprovider

import (
	"errors"
	"testing"

	ratifyerrors "github.com/deislabs/ratify/errors"
	core "k8s.io/api/core/v1"
)

<<<<<<< HEAD
// Checks invalid input and edge cases for k8SecretAuthProviderFactory
func TestK8SecretProviderFactory_Create_ReturnsExpected(t *testing.T) {
	authConfig := map[string]interface{}{
		"Name":       "sample",
		"ConfigPath": "/tmp",
	}
	var k8SecretProviderFactory k8SecretProviderFactory

	if _, err := k8SecretProviderFactory.Create(authConfig); err != nil {
		t.Fatalf("k8SecretProviderFactory.Create failed with error %v", err)
	}
}

func TestK8SecretProviderFactory_Enabled_ReturnsExpected(t *testing.T) {
	var k8secretprovider k8SecretAuthProvider
	if k8secretprovider.Enabled(nil) != false {
		t.Fatalf("k8SecretProviderFactory.Enabled should have returned false")
	}
}

// Checks K8 Docker Json Config Secret is properly extracted and
=======
// Checks K8s Docker Json Config Secret is properly extracted and
>>>>>>> 52c2c002
// credentials returned when Provide is called
func TestProvide_K8SecretDockerConfigJson_ReturnsExpected(t *testing.T) {
	var testSecret core.Secret
	testSecret.Data = make(map[string][]byte)
	testSecret.Data[core.DockerConfigJsonKey] = []byte(secretContent)
	testSecret.Type = core.SecretTypeDockerConfigJson

	var k8secretprovider k8SecretAuthProvider

	authConfig, err := k8secretprovider.resolveCredentialFromSecret("index.docker.io", &testSecret)
	if err != nil {
		t.Fatalf("resolveCredentialFromSecret failed to get credential with err %v", err)
	}

	if authConfig.Username != testUserName || authConfig.Password != testPassword {
		t.Fatalf("resolveCredentialFromSecret returned incorrect credentials (username: %s, password: %s)", authConfig.Username, authConfig.Password)
	}
}

func TestProvide_K8SecretDockerConfigJsonWithIdentityToken_ReturnsExpected(t *testing.T) {
	var testSecret core.Secret
	testSecret.Data = make(map[string][]byte)
	testSecret.Data[core.DockerConfigJsonKey] = []byte(secretContentIdentityToken)
	testSecret.Type = core.SecretTypeDockerConfigJson

	var k8secretprovider k8SecretAuthProvider

	authConfig, err := k8secretprovider.resolveCredentialFromSecret("index.docker.io", &testSecret)
	if err != nil {
		t.Fatalf("resolveCredentialFromSecret failed to get credential with err %v", err)
	}

	if authConfig.Username != dockerTokenLoginUsernameGUID || authConfig.IdentityToken != identityTokenOpaque {
		t.Fatalf("resolveCredentialFromSecret returned incorrect credentials (username: %s, identitytoken: %s)", authConfig.Username, authConfig.IdentityToken)
	}
}

// Checks an error is returned for non-existent registry credential
func TestProvide_K8SecretNonExistentRegistry_ReturnsExpected(t *testing.T) {
	var testSecret core.Secret
	testSecret.Data = make(map[string][]byte)
	testSecret.Data[core.DockerConfigJsonKey] = []byte(secretContent)
	testSecret.Type = core.SecretTypeDockerConfigJson

	var k8secretprovider k8SecretAuthProvider

	if _, err := k8secretprovider.resolveCredentialFromSecret("nonexistent.ghcr.io", &testSecret); !errors.Is(err, ratifyerrors.ErrorCodeNoMatchingCredential) {
		t.Fatalf("resolveCredentialFromSecret should have failed to get credential with err %v but returned err %v", ratifyerrors.ErrorCodeNoMatchingCredential, err)
	}
}<|MERGE_RESOLUTION|>--- conflicted
+++ resolved
@@ -23,7 +23,6 @@
 	core "k8s.io/api/core/v1"
 )
 
-<<<<<<< HEAD
 // Checks invalid input and edge cases for k8SecretAuthProviderFactory
 func TestK8SecretProviderFactory_Create_ReturnsExpected(t *testing.T) {
 	authConfig := map[string]interface{}{
@@ -44,10 +43,7 @@
 	}
 }
 
-// Checks K8 Docker Json Config Secret is properly extracted and
-=======
 // Checks K8s Docker Json Config Secret is properly extracted and
->>>>>>> 52c2c002
 // credentials returned when Provide is called
 func TestProvide_K8SecretDockerConfigJson_ReturnsExpected(t *testing.T) {
 	var testSecret core.Secret
