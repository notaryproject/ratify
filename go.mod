--- conflicted
+++ resolved
@@ -28,15 +28,9 @@
 	github.com/spdx/tools-golang v0.2.0
 	github.com/spf13/cobra v1.5.0
 	github.com/xlab/treeprint v1.1.0
-<<<<<<< HEAD
-	k8s.io/api v0.24.5
-	k8s.io/apimachinery v0.24.6
-	k8s.io/client-go v0.24.5
-=======
 	k8s.io/api v0.24.6
 	k8s.io/apimachinery v0.24.6
 	k8s.io/client-go v0.24.6
->>>>>>> 248e51b5
 	oras.land/oras-go/v2 v2.0.0-rc.3
 )
 
