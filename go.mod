--- conflicted
+++ resolved
@@ -26,15 +26,9 @@
 	github.com/spdx/tools-golang v0.2.0
 	github.com/spf13/cobra v1.5.0
 	github.com/xlab/treeprint v1.1.0
-<<<<<<< HEAD
-	k8s.io/api v0.24.3
-	k8s.io/apimachinery v0.24.4
-	k8s.io/client-go v0.24.3
-=======
 	k8s.io/api v0.24.4
 	k8s.io/apimachinery v0.24.4
 	k8s.io/client-go v0.24.4
->>>>>>> 240aabce
 	oras.land/oras-go/v2 v2.0.0-rc.2
 )
 
