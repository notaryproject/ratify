module github.com/ratify-project/ratify

go 1.23.3

// Accidentally published prior to 1.0.0 release
retract (
	v1.1.0-alpha.2 // contains retractions only
	v1.1.0-alpha.1 // published in error
)

require (
	github.com/Azure/azure-sdk-for-go/sdk/azcore v1.16.0
	github.com/Azure/azure-sdk-for-go/sdk/azidentity v1.8.0
	github.com/Azure/azure-sdk-for-go/sdk/containers/azcontainerregistry v0.2.2
	github.com/Azure/azure-sdk-for-go/sdk/keyvault/azcertificates v0.9.0
	github.com/Azure/azure-sdk-for-go/sdk/keyvault/azkeys v0.10.0
	github.com/Azure/azure-sdk-for-go/sdk/keyvault/azsecrets v0.12.0
	github.com/AzureAD/microsoft-authentication-library-for-go v1.2.3
	github.com/alibabacloud-go/cr-20181201/v2 v2.5.0
	github.com/alibabacloud-go/darabonba-openapi/v2 v2.0.10
	github.com/alibabacloud-go/tea v1.2.2
	github.com/alibabacloud-go/tea-utils/v2 v2.0.7
	github.com/aliyun/credentials-go v1.3.11
	github.com/aws/aws-sdk-go-v2 v1.32.6
	github.com/aws/aws-sdk-go-v2/config v1.28.6
	github.com/aws/aws-sdk-go-v2/credentials v1.17.47
	github.com/aws/aws-sdk-go-v2/service/ecr v1.28.6
	github.com/cespare/xxhash/v2 v2.3.0
	github.com/dapr/go-sdk v1.8.0
	github.com/dgraph-io/ristretto v0.1.1
	github.com/distribution/reference v0.6.0
	github.com/docker/cli v27.1.2+incompatible
	github.com/docker/distribution v2.8.3+incompatible
	github.com/fsnotify/fsnotify v1.7.0
	github.com/go-jose/go-jose/v3 v3.0.3
	github.com/golang/protobuf v1.5.4
	github.com/google/go-containerregistry v0.20.2
	github.com/gorilla/mux v1.8.1
	github.com/notaryproject/notation-core-go v1.2.0-rc.1
	github.com/notaryproject/notation-go v1.3.0-rc.1
	github.com/notaryproject/notation-plugin-framework-go v1.0.0
	github.com/open-policy-agent/cert-controller v0.8.0
	github.com/open-policy-agent/frameworks/constraint v0.0.0-20230411224310-3f237e2710fa
	github.com/open-policy-agent/opa v0.68.0
	github.com/opencontainers/go-digest v1.0.0
	github.com/opencontainers/image-spec v1.1.0
	github.com/owenrumney/go-sarif/v2 v2.3.3
	github.com/pkg/errors v0.9.1
	github.com/sigstore/cosign/v2 v2.2.4
	github.com/sigstore/sigstore v1.8.10
	github.com/sirupsen/logrus v1.9.3
	github.com/spdx/tools-golang v0.5.5
	github.com/spf13/cobra v1.8.1
	github.com/xlab/treeprint v1.1.0
	go.opentelemetry.io/otel/exporters/prometheus v0.49.0
	go.opentelemetry.io/otel/metric v1.29.0
	go.opentelemetry.io/otel/sdk/metric v1.27.0
	golang.org/x/sync v0.9.0
	google.golang.org/grpc v1.68.0
	google.golang.org/protobuf v1.35.2
	k8s.io/api v0.28.15
	k8s.io/apimachinery v0.28.15
	k8s.io/client-go v0.28.15
	oras.land/oras-go/v2 v2.5.0
)

require (
	cloud.google.com/go/compute/metadata v0.5.2 // indirect
	filippo.io/edwards25519 v1.1.0 // indirect
	github.com/AliyunContainerService/ack-ram-tool/pkg/credentials/alibabacloudsdkgo/helper v0.2.0 // indirect
	github.com/Azure/azure-sdk-for-go v68.0.0+incompatible // indirect
	github.com/Azure/azure-sdk-for-go/sdk/keyvault/internal v0.7.1 // indirect
	github.com/Azure/go-autorest/autorest/azure/auth v0.5.12 // indirect
	github.com/Azure/go-autorest/autorest/azure/cli v0.4.6 // indirect
	github.com/Azure/go-ntlmssp v0.0.0-20221128193559-754e69321358 // indirect
	github.com/Microsoft/go-winio v0.6.2 // indirect
	github.com/ProtonMail/go-crypto v0.0.0-20230923063757-afb1ddc0824c // indirect
	github.com/ThalesIgnite/crypto11 v1.2.5 // indirect
	github.com/agnivade/levenshtein v1.1.1 // indirect
	github.com/alibabacloud-go/alibabacloud-gateway-spi v0.0.5 // indirect
	github.com/alibabacloud-go/cr-20160607 v1.0.1 // indirect
	github.com/alibabacloud-go/cr-20181201 v1.0.10 // indirect
	github.com/alibabacloud-go/darabonba-openapi v0.2.1 // indirect
	github.com/alibabacloud-go/debug v1.0.1 // indirect
	github.com/alibabacloud-go/endpoint-util v1.1.1 // indirect
	github.com/alibabacloud-go/openapi-util v0.1.0 // indirect
	github.com/alibabacloud-go/tea-utils v1.4.5 // indirect
	github.com/alibabacloud-go/tea-xml v1.1.3 // indirect
	github.com/anchore/go-struct-converter v0.0.0-20221118182256-c68fdcfa2092 // indirect
	github.com/aws/aws-sdk-go-v2/service/ecrpublic v1.23.7 // indirect
	github.com/aws/aws-sdk-go-v2/service/internal/accept-encoding v1.12.1 // indirect
	github.com/awslabs/amazon-ecr-credential-helper/ecr-login v0.0.0-20231024185945-8841054dbdb8 // indirect
	github.com/chrismellard/docker-credential-acr-env v0.0.0-20230304212654-82a0ddb27589 // indirect
	github.com/clbanning/mxj/v2 v2.7.0 // indirect
	github.com/cloudflare/circl v1.3.7 // indirect
	github.com/common-nighthawk/go-figure v0.0.0-20210622060536-734e95fb86be // indirect
	github.com/coreos/go-oidc/v3 v3.11.0 // indirect
	github.com/digitorus/pkcs7 v0.0.0-20230818184609-3a137a874352 // indirect
	github.com/digitorus/timestamp v0.0.0-20231217203849-220c5c2851b7 // indirect
	github.com/dimchansky/utfbom v1.1.1 // indirect
	github.com/emicklei/go-restful/v3 v3.11.0 // indirect
	github.com/evanphx/json-patch v4.12.0+incompatible // indirect
	github.com/evanphx/json-patch/v5 v5.6.0 // indirect
	github.com/go-asn1-ber/asn1-ber v1.5.5 // indirect
	github.com/go-ini/ini v1.67.0 // indirect
	github.com/go-jose/go-jose/v4 v4.0.2 // indirect
	github.com/go-ldap/ldap/v3 v3.4.8 // indirect
	github.com/gobwas/glob v0.2.3 // indirect
	github.com/golang-jwt/jwt/v5 v5.2.1 // indirect
	github.com/google/gnostic-models v0.6.9-0.20230804172637-c7be7c783f49 // indirect
	github.com/google/go-github/v55 v55.0.0 // indirect
	github.com/google/go-querystring v1.1.0 // indirect
	github.com/hashicorp/go-cleanhttp v0.5.2 // indirect
	github.com/hashicorp/go-retryablehttp v0.7.7 // indirect
	github.com/miekg/pkcs11 v1.1.1 // indirect
	github.com/mozillazg/docker-credential-acr-helper v0.3.0 // indirect
	github.com/notaryproject/tspclient-go v0.2.0 // indirect
	github.com/nozzle/throttler v0.0.0-20180817012639-2ea982251481 // indirect
	github.com/sagikazarmark/locafero v0.4.0 // indirect
	github.com/sagikazarmark/slog-shim v0.1.0 // indirect
	github.com/segmentio/ksuid v1.0.4 // indirect
	github.com/sigstore/fulcio v1.4.5 // indirect
	github.com/sigstore/timestamp-authority v1.2.2 // indirect
	github.com/skratchdot/open-golang v0.0.0-20200116055534-eef842397966 // indirect
	github.com/sourcegraph/conc v0.3.0 // indirect
	github.com/stretchr/objx v0.5.2 // indirect
	github.com/tchap/go-patricia/v2 v2.3.1 // indirect
	github.com/thales-e-security/pool v0.0.2 // indirect
	github.com/tjfoc/gmsm v1.4.1 // indirect
	github.com/xanzy/go-gitlab v0.102.0 // indirect
	github.com/yashtewari/glob-intersection v0.2.0 // indirect
	go.step.sm/crypto v0.54.2 // indirect
	google.golang.org/genproto/googleapis/rpc v0.0.0-20241104194629-dd2ea8efbc28 // indirect
	gotest.tools/v3 v3.1.0 // indirect
	sigs.k8s.io/release-utils v0.8.5 // indirect
)

require (
	github.com/Azure/azure-sdk-for-go/sdk/internal v1.10.0 // indirect
	github.com/Azure/go-autorest v14.2.0+incompatible // indirect
	github.com/Azure/go-autorest/autorest v0.11.29 // indirect
	github.com/Azure/go-autorest/autorest/adal v0.9.24 // indirect
	github.com/Azure/go-autorest/autorest/date v0.3.0 // indirect
	github.com/Azure/go-autorest/logger v0.2.1 // indirect
	github.com/Azure/go-autorest/tracing v0.6.0 // indirect
	github.com/OneOfOne/xxhash v1.2.8 // indirect
	github.com/asaskevich/govalidator v0.0.0-20230301143203-a9d515a09cc2 // indirect
	github.com/aws/aws-sdk-go-v2/feature/ec2/imds v1.16.21 // indirect
	github.com/aws/aws-sdk-go-v2/internal/configsources v1.3.25 // indirect
	github.com/aws/aws-sdk-go-v2/internal/endpoints/v2 v2.6.25 // indirect
	github.com/aws/aws-sdk-go-v2/internal/ini v1.8.1 // indirect
	github.com/aws/aws-sdk-go-v2/service/internal/presigned-url v1.12.6 // indirect
	github.com/aws/aws-sdk-go-v2/service/sso v1.24.7 // indirect
	github.com/aws/aws-sdk-go-v2/service/ssooidc v1.28.6 // indirect
	github.com/aws/aws-sdk-go-v2/service/sts v1.33.2 // indirect
	github.com/aws/smithy-go v1.22.1 // indirect
	github.com/beorn7/perks v1.0.1 // indirect
	github.com/blang/semver v3.5.1+incompatible // indirect
	github.com/bshuster-repo/logrus-logstash-hook v1.1.0
	github.com/containerd/stargz-snapshotter/estargz v0.14.3 // indirect
	github.com/cyberphone/json-canonicalization v0.0.0-20231011164504-785e29786b46 // indirect
	github.com/davecgh/go-spew v1.1.2-0.20180830191138-d8f796af33cc // indirect
	github.com/docker/docker-credential-helpers v0.8.0 // indirect
	github.com/dustin/go-humanize v1.0.1 // indirect
	github.com/fxamacker/cbor/v2 v2.7.0 // indirect
	github.com/go-chi/chi v4.1.2+incompatible // indirect
	github.com/go-logr/logr v1.4.2
	github.com/go-logr/stdr v1.2.2 // indirect
	github.com/go-openapi/analysis v0.23.0 // indirect
	github.com/go-openapi/errors v0.22.0 // indirect
	github.com/go-openapi/jsonpointer v0.21.0 // indirect
	github.com/go-openapi/jsonreference v0.21.0 // indirect
	github.com/go-openapi/loads v0.22.0 // indirect
	github.com/go-openapi/runtime v0.28.0 // indirect
	github.com/go-openapi/spec v0.21.0 // indirect
	github.com/go-openapi/strfmt v0.23.0 // indirect
	github.com/go-openapi/swag v0.23.0 // indirect
	github.com/go-openapi/validate v0.24.0 // indirect
	github.com/gogo/protobuf v1.3.2 // indirect
	github.com/golang-jwt/jwt/v4 v4.5.1 // indirect
	github.com/golang/glog v1.2.2 // indirect
	github.com/golang/groupcache v0.0.0-20210331224755-41bb18bfe9da // indirect
	github.com/golang/snappy v0.0.4 // indirect
	github.com/google/certificate-transparency-go v1.1.8 // indirect
	github.com/google/go-cmp v0.6.0 // indirect
	github.com/google/gofuzz v1.2.0 // indirect
	github.com/google/uuid v1.6.0
	github.com/hashicorp/hcl v1.0.1-vault-5 // indirect
	github.com/imdario/mergo v0.3.16 // indirect
	github.com/in-toto/in-toto-golang v0.9.0 // indirect
	github.com/inconshreveable/mousetrap v1.1.0 // indirect
	github.com/jedisct1/go-minisign v0.0.0-20230811132847-661be99b8267 // indirect
	github.com/jmespath/go-jmespath v0.4.1-0.20220621161143-b0104c826a24 // indirect
	github.com/josharian/intern v1.0.0 // indirect
	github.com/json-iterator/go v1.1.12 // indirect
	github.com/klauspost/compress v1.17.9 // indirect
	github.com/kylelemons/godebug v1.1.0 // indirect
	github.com/letsencrypt/boulder v0.0.0-20240620165639-de9c06129bec // indirect
	github.com/magiconair/properties v1.8.7 // indirect
	github.com/mailru/easyjson v0.7.7 // indirect
	github.com/mitchellh/go-homedir v1.1.0 // indirect
	github.com/mitchellh/mapstructure v1.5.0 // indirect
	github.com/modern-go/concurrent v0.0.0-20180306012644-bacd9c7ef1dd // indirect
	github.com/modern-go/reflect2 v1.0.2 // indirect
	github.com/munnerz/goautoneg v0.0.0-20191010083416-a7dc8b61c822 // indirect
	github.com/oklog/ulid v1.3.1 // indirect
	github.com/opentracing/opentracing-go v1.2.0 // indirect
	github.com/pelletier/go-toml/v2 v2.2.2 // indirect
	github.com/pkg/browser v0.0.0-20240102092130-5ac0b6a4141c // indirect
	github.com/pmezard/go-difflib v1.0.1-0.20181226105442-5d4384ee4fb2 // indirect
	github.com/prometheus/client_golang v1.20.5
	github.com/prometheus/client_model v0.6.1 // indirect
	github.com/prometheus/common v0.55.0 // indirect
	github.com/prometheus/procfs v0.15.1 // indirect
	github.com/rcrowley/go-metrics v0.0.0-20201227073835-cf1acfcdf475 // indirect
	github.com/sassoftware/relic v7.2.1+incompatible // indirect
	github.com/secure-systems-lab/go-securesystemslib v0.8.0 // indirect
	github.com/shibumi/go-pathspec v1.3.0 // indirect
	github.com/sigstore/rekor v1.3.7
	github.com/spf13/afero v1.11.0 // indirect
	github.com/spf13/cast v1.7.0 // indirect
	github.com/spf13/pflag v1.0.5 // indirect
	github.com/spf13/viper v1.19.0 // indirect
	github.com/stretchr/testify v1.9.0
	github.com/subosito/gotenv v1.6.0 // indirect
	github.com/syndtr/goleveldb v1.0.1-0.20220721030215-126854af5e6d // indirect
	github.com/theupdateframework/go-tuf v0.7.0 // indirect
	github.com/titanous/rocacheck v0.0.0-20171023193734-afe73141d399 // indirect
	github.com/transparency-dev/merkle v0.0.2 // indirect
	github.com/vbatts/tar-split v0.11.5 // indirect
	github.com/veraison/go-cose v1.3.0 // indirect
	github.com/x448/float16 v0.8.4 // indirect
	github.com/xeipuuv/gojsonpointer v0.0.0-20190905194746-02993c407bfb // indirect
	github.com/xeipuuv/gojsonreference v0.0.0-20180127040603-bd5ef7bd5415 // indirect
	github.com/xeipuuv/gojsonschema v1.2.0
	go.mongodb.org/mongo-driver v1.14.0 // indirect
	go.opentelemetry.io/otel v1.29.0
	go.opentelemetry.io/otel/sdk v1.28.0
	go.opentelemetry.io/otel/trace v1.29.0 // indirect
	go.uber.org/atomic v1.11.0 // indirect
	go.uber.org/multierr v1.11.0 // indirect
	go.uber.org/zap v1.27.0 // indirect
<<<<<<< HEAD
	golang.org/x/crypto v0.27.0
	golang.org/x/exp v0.0.0-20240112132812-db7319d0e0e3 // indirect
	golang.org/x/mod v0.21.0 // indirect
	golang.org/x/net v0.28.0 // indirect
	golang.org/x/oauth2 v0.22.0 // indirect
	golang.org/x/sys v0.25.0 // indirect
	golang.org/x/term v0.24.0 // indirect
	golang.org/x/text v0.18.0 // indirect
	golang.org/x/time v0.6.0 // indirect
=======
	golang.org/x/crypto v0.29.0
	golang.org/x/exp v0.0.0-20240325151524-a685a6edb6d8 // indirect
	golang.org/x/mod v0.22.0 // indirect
	golang.org/x/net v0.31.0 // indirect
	golang.org/x/oauth2 v0.24.0 // indirect
	golang.org/x/sys v0.27.0 // indirect
	golang.org/x/term v0.26.0 // indirect
	golang.org/x/text v0.20.0 // indirect
	golang.org/x/time v0.8.0 // indirect
>>>>>>> d176ea0b
	gomodules.xyz/jsonpatch/v2 v2.3.0 // indirect
	gopkg.in/inf.v0 v0.9.1 // indirect
	gopkg.in/ini.v1 v1.67.0 // indirect
	gopkg.in/yaml.v2 v2.4.0
	gopkg.in/yaml.v3 v3.0.1
	k8s.io/apiextensions-apiserver v0.27.7 // indirect
	k8s.io/component-base v0.27.7 // indirect
	k8s.io/klog/v2 v2.130.1 // indirect
	k8s.io/kube-openapi v0.0.0-20231010175941-2dd684a91f00 // indirect
	k8s.io/utils v0.0.0-20240502163921-fe8a2dddb1d0 // indirect
	sigs.k8s.io/controller-runtime v0.15.3
	sigs.k8s.io/json v0.0.0-20221116044647-bc3834ca7abd // indirect
	sigs.k8s.io/structured-merge-diff/v4 v4.3.0 // indirect
	sigs.k8s.io/yaml v1.4.0 // indirect
)<|MERGE_RESOLUTION|>--- conflicted
+++ resolved
@@ -240,17 +240,6 @@
 	go.uber.org/atomic v1.11.0 // indirect
 	go.uber.org/multierr v1.11.0 // indirect
 	go.uber.org/zap v1.27.0 // indirect
-<<<<<<< HEAD
-	golang.org/x/crypto v0.27.0
-	golang.org/x/exp v0.0.0-20240112132812-db7319d0e0e3 // indirect
-	golang.org/x/mod v0.21.0 // indirect
-	golang.org/x/net v0.28.0 // indirect
-	golang.org/x/oauth2 v0.22.0 // indirect
-	golang.org/x/sys v0.25.0 // indirect
-	golang.org/x/term v0.24.0 // indirect
-	golang.org/x/text v0.18.0 // indirect
-	golang.org/x/time v0.6.0 // indirect
-=======
 	golang.org/x/crypto v0.29.0
 	golang.org/x/exp v0.0.0-20240325151524-a685a6edb6d8 // indirect
 	golang.org/x/mod v0.22.0 // indirect
@@ -260,7 +249,6 @@
 	golang.org/x/term v0.26.0 // indirect
 	golang.org/x/text v0.20.0 // indirect
 	golang.org/x/time v0.8.0 // indirect
->>>>>>> d176ea0b
 	gomodules.xyz/jsonpatch/v2 v2.3.0 // indirect
 	gopkg.in/inf.v0 v0.9.1 // indirect
 	gopkg.in/ini.v1 v1.67.0 // indirect
