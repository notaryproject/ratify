module github.com/deislabs/ratify

go 1.19

// Accidentally published prior to 1.0.0 release
retract v1.1.0-alpha.1

require (
	github.com/Azure/azure-sdk-for-go v68.0.0+incompatible
	github.com/Azure/azure-sdk-for-go/sdk/azcore v1.1.4
	github.com/Azure/azure-sdk-for-go/sdk/azidentity v1.1.0
	github.com/AzureAD/microsoft-authentication-library-for-go v0.7.0
	github.com/aws/aws-sdk-go-v2 v1.17.5
	github.com/aws/aws-sdk-go-v2/config v1.18.15
	github.com/aws/aws-sdk-go-v2/credentials v1.13.15
	github.com/aws/aws-sdk-go-v2/service/ecr v1.15.0
	github.com/cespare/xxhash/v2 v2.1.2
	github.com/dgraph-io/ristretto v0.1.1
	github.com/docker/cli v23.0.1+incompatible
	github.com/docker/distribution v2.8.1+incompatible
	github.com/fsnotify/fsnotify v1.5.4
	github.com/golang/protobuf v1.5.2
	github.com/google/go-containerregistry v0.12.1
	github.com/gorilla/mux v1.8.0
	github.com/hashicorp/go-retryablehttp v0.7.2
	github.com/notaryproject/notation-core-go v1.0.0-rc.2
	github.com/notaryproject/notation-go v1.0.0-rc.3
	github.com/open-policy-agent/frameworks/constraint v0.0.0-20220627162905-95c012350402
	github.com/opencontainers/go-digest v1.0.0
	github.com/opencontainers/image-spec v1.1.0-rc2
	github.com/pkg/errors v0.9.1
	github.com/sigstore/cosign v1.13.1
	github.com/sigstore/sigstore v1.4.6
	github.com/sirupsen/logrus v1.9.0
	github.com/spdx/tools-golang v0.3.0
	github.com/spf13/cobra v1.6.1
	github.com/xlab/treeprint v1.1.0
	golang.org/x/sync v0.1.0
	google.golang.org/grpc v1.50.1
	google.golang.org/protobuf v1.28.1
<<<<<<< HEAD
	k8s.io/api v0.24.10
	k8s.io/apimachinery v0.24.11
	k8s.io/client-go v0.24.10
=======
	k8s.io/api v0.24.11
	k8s.io/apimachinery v0.24.11
	k8s.io/client-go v0.24.11
>>>>>>> 61846adf
	oras.land/oras-go/v2 v2.0.0
)

require (
	cloud.google.com/go/compute/metadata v0.2.1 // indirect
	github.com/AliyunContainerService/ack-ram-tool/pkg/credentials/alibabacloudsdkgo/helper v0.2.0 // indirect
	github.com/Azure/go-autorest/autorest/azure/auth v0.5.11 // indirect
	github.com/Azure/go-autorest/autorest/azure/cli v0.4.6 // indirect
	github.com/Azure/go-autorest/autorest/to v0.4.0 // indirect
	github.com/Azure/go-autorest/autorest/validation v0.3.1 // indirect
	github.com/Azure/go-ntlmssp v0.0.0-20221128193559-754e69321358 // indirect
	github.com/ThalesIgnite/crypto11 v1.2.5 // indirect
	github.com/alibabacloud-go/alibabacloud-gateway-spi v0.0.4 // indirect
	github.com/alibabacloud-go/cr-20160607 v1.0.1 // indirect
	github.com/alibabacloud-go/cr-20181201 v1.0.10 // indirect
	github.com/alibabacloud-go/darabonba-openapi v0.1.18 // indirect
	github.com/alibabacloud-go/debug v0.0.0-20190504072949-9472017b5c68 // indirect
	github.com/alibabacloud-go/endpoint-util v1.1.1 // indirect
	github.com/alibabacloud-go/openapi-util v0.0.11 // indirect
	github.com/alibabacloud-go/tea v1.1.18 // indirect
	github.com/alibabacloud-go/tea-utils v1.4.4 // indirect
	github.com/alibabacloud-go/tea-xml v1.1.2 // indirect
	github.com/aliyun/credentials-go v1.2.3 // indirect
	github.com/aws/aws-sdk-go-v2/service/ecrpublic v1.12.0 // indirect
	github.com/awslabs/amazon-ecr-credential-helper/ecr-login v0.0.0-20220228164355-396b2034c795 // indirect
	github.com/chrismellard/docker-credential-acr-env v0.0.0-20220119192733-fe33c00cee21 // indirect
	github.com/clbanning/mxj/v2 v2.5.6 // indirect
	github.com/common-nighthawk/go-figure v0.0.0-20210622060536-734e95fb86be // indirect
	github.com/coreos/go-oidc/v3 v3.4.0 // indirect
	github.com/dimchansky/utfbom v1.1.1 // indirect
	github.com/go-asn1-ber/asn1-ber v1.5.4 // indirect
	github.com/go-ldap/ldap/v3 v3.4.4 // indirect
	github.com/google/go-github/v45 v45.2.0 // indirect
	github.com/google/go-querystring v1.1.0 // indirect
	github.com/hashicorp/go-cleanhttp v0.5.2 // indirect
	github.com/miekg/pkcs11 v1.1.1 // indirect
	github.com/mozillazg/docker-credential-acr-helper v0.3.0 // indirect
	github.com/segmentio/ksuid v1.0.4 // indirect
	github.com/sigstore/fulcio v0.6.0 // indirect
	github.com/skratchdot/open-golang v0.0.0-20200116055534-eef842397966 // indirect
	github.com/thales-e-security/pool v0.0.2 // indirect
	github.com/tjfoc/gmsm v1.3.2 // indirect
	github.com/xanzy/go-gitlab v0.73.1 // indirect
	sigs.k8s.io/release-utils v0.7.3 // indirect
)

require (
	bitbucket.org/creachadair/shell v0.0.7 // indirect
	cloud.google.com/go/compute v1.12.1 // indirect
	github.com/Azure/azure-sdk-for-go/sdk/internal v1.0.0 // indirect
	github.com/Azure/go-autorest v14.2.0+incompatible // indirect
	github.com/Azure/go-autorest/autorest v0.11.28
	github.com/Azure/go-autorest/autorest/adal v0.9.22
	github.com/Azure/go-autorest/autorest/date v0.3.0 // indirect
	github.com/Azure/go-autorest/logger v0.2.1 // indirect
	github.com/Azure/go-autorest/tracing v0.6.0 // indirect
	github.com/OneOfOne/xxhash v1.2.8 // indirect
	github.com/asaskevich/govalidator v0.0.0-20210307081110-f21760c49a8d // indirect
	github.com/aws/aws-sdk-go-v2/feature/ec2/imds v1.12.23 // indirect
	github.com/aws/aws-sdk-go-v2/internal/configsources v1.1.29 // indirect
	github.com/aws/aws-sdk-go-v2/internal/endpoints/v2 v2.4.23 // indirect
	github.com/aws/aws-sdk-go-v2/internal/ini v1.3.30 // indirect
	github.com/aws/aws-sdk-go-v2/service/internal/presigned-url v1.9.23 // indirect
	github.com/aws/aws-sdk-go-v2/service/sso v1.12.4 // indirect
	github.com/aws/aws-sdk-go-v2/service/ssooidc v1.14.4 // indirect
	github.com/aws/aws-sdk-go-v2/service/sts v1.18.5 // indirect
	github.com/aws/smithy-go v1.13.5 // indirect
	github.com/benbjohnson/clock v1.1.0 // indirect
	github.com/beorn7/perks v1.0.1 // indirect
	github.com/bgentry/speakeasy v0.1.0 // indirect
	github.com/blang/semver v3.5.1+incompatible // indirect
	github.com/cenkalti/backoff/v4 v4.1.3 // indirect
	github.com/census-instrumentation/opencensus-proto v0.3.0 // indirect
	github.com/cncf/udpa/go v0.0.0-20210930031921-04548b0d99d4 // indirect
	github.com/cncf/xds/go v0.0.0-20211130200136-a8f946100490 // indirect
	github.com/containerd/stargz-snapshotter/estargz v0.12.1 // indirect
	github.com/coreos/go-semver v0.3.0 // indirect
	github.com/coreos/go-systemd/v22 v22.3.2 // indirect
	github.com/cpuguy83/go-md2man/v2 v2.0.2 // indirect
	github.com/cyberphone/json-canonicalization v0.0.0-20210823021906-dc406ceaf94b // indirect
	github.com/davecgh/go-spew v1.1.1 // indirect
	github.com/docker/docker v20.10.20+incompatible // indirect
	github.com/docker/docker-credential-helpers v0.7.0 // indirect
	github.com/dustin/go-humanize v1.0.0 // indirect
	github.com/emicklei/go-restful v2.16.0+incompatible // indirect
	github.com/envoyproxy/go-control-plane v0.10.2-0.20220325020618-49ff273808a1 // indirect
	github.com/envoyproxy/protoc-gen-validate v0.6.2 // indirect
	github.com/evanphx/json-patch v4.12.0+incompatible // indirect
	github.com/fullstorydev/grpcurl v1.8.7 // indirect
	github.com/fxamacker/cbor/v2 v2.4.0 // indirect
	github.com/ghodss/yaml v1.0.0 // indirect
	github.com/go-chi/chi v4.1.2+incompatible // indirect
	github.com/go-logr/logr v1.2.3
	github.com/go-logr/stdr v1.2.2 // indirect
	github.com/go-openapi/analysis v0.21.4 // indirect
	github.com/go-openapi/errors v0.20.3 // indirect
	github.com/go-openapi/jsonpointer v0.19.5 // indirect
	github.com/go-openapi/jsonreference v0.20.0 // indirect
	github.com/go-openapi/loads v0.21.2 // indirect
	github.com/go-openapi/runtime v0.24.2 // indirect
	github.com/go-openapi/spec v0.20.7 // indirect
	github.com/go-openapi/strfmt v0.21.3 // indirect
	github.com/go-openapi/swag v0.22.3 // indirect
	github.com/go-openapi/validate v0.22.0 // indirect
	github.com/go-playground/locales v0.14.0 // indirect
	github.com/go-playground/universal-translator v0.18.0 // indirect
	github.com/go-playground/validator/v10 v10.11.0 // indirect
	github.com/gogo/protobuf v1.3.2 // indirect
	github.com/golang-jwt/jwt v3.2.2+incompatible // indirect
	github.com/golang-jwt/jwt/v4 v4.4.3 // indirect
	github.com/golang/glog v1.0.0 // indirect
	github.com/golang/groupcache v0.0.0-20210331224755-41bb18bfe9da // indirect
	github.com/golang/mock v1.6.0 // indirect
	github.com/golang/snappy v0.0.4 // indirect
	github.com/google/btree v1.1.2 // indirect
	github.com/google/certificate-transparency-go v1.1.3 // indirect
	github.com/google/gnostic v0.5.7-v3refs // indirect
	github.com/google/go-cmp v0.5.9 // indirect
	github.com/google/gofuzz v1.2.0 // indirect
	github.com/google/trillian v1.5.0 // indirect
	github.com/google/uuid v1.3.0 // indirect
	github.com/gorilla/websocket v1.4.2 // indirect
	github.com/grpc-ecosystem/go-grpc-middleware v1.3.0 // indirect
	github.com/grpc-ecosystem/go-grpc-prometheus v1.2.0 // indirect
	github.com/grpc-ecosystem/grpc-gateway v1.16.0 // indirect
	github.com/grpc-ecosystem/grpc-gateway/v2 v2.11.3 // indirect
	github.com/hashicorp/hcl v1.0.0 // indirect
	github.com/imdario/mergo v0.3.12 // indirect
	github.com/in-toto/in-toto-golang v0.3.4-0.20220709202702-fa494aaa0add // indirect
	github.com/inconshreveable/mousetrap v1.0.1 // indirect
	github.com/jedisct1/go-minisign v0.0.0-20211028175153-1c139d1cc84b // indirect
	github.com/jhump/protoreflect v1.14.0 // indirect
	github.com/jmespath/go-jmespath v0.4.0 // indirect
	github.com/jonboulle/clockwork v0.3.0 // indirect
	github.com/josharian/intern v1.0.0 // indirect
	github.com/json-iterator/go v1.1.12 // indirect
	github.com/klauspost/compress v1.15.11 // indirect
	github.com/kylelemons/godebug v1.1.0 // indirect
	github.com/leodido/go-urn v1.2.1 // indirect
	github.com/letsencrypt/boulder v0.0.0-20221109233200-85aa52084eaf // indirect
	github.com/magiconair/properties v1.8.6 // indirect
	github.com/mailru/easyjson v0.7.7 // indirect
	github.com/mattn/go-runewidth v0.0.13 // indirect
	github.com/matttproud/golang_protobuf_extensions v1.0.2-0.20181231171920-c182affec369 // indirect
	github.com/mitchellh/go-homedir v1.1.0 // indirect
	github.com/mitchellh/mapstructure v1.5.0 // indirect
	github.com/modern-go/concurrent v0.0.0-20180306012644-bacd9c7ef1dd // indirect
	github.com/modern-go/reflect2 v1.0.2 // indirect
	github.com/munnerz/goautoneg v0.0.0-20191010083416-a7dc8b61c822 // indirect
	github.com/oklog/ulid v1.3.1 // indirect
	github.com/olekukonko/tablewriter v0.0.5 // indirect
	github.com/open-policy-agent/opa v0.45.0 // indirect
	github.com/opentracing/opentracing-go v1.2.0 // indirect
	github.com/pelletier/go-toml v1.9.5 // indirect
	github.com/pelletier/go-toml/v2 v2.0.5 // indirect
	github.com/pkg/browser v0.0.0-20210911075715-681adbf594b8 // indirect
	github.com/pmezard/go-difflib v1.0.0 // indirect
	github.com/prometheus/client_golang v1.13.0 // indirect
	github.com/prometheus/client_model v0.3.0 // indirect
	github.com/prometheus/common v0.37.0 // indirect
	github.com/prometheus/procfs v0.8.0 // indirect
	github.com/rcrowley/go-metrics v0.0.0-20201227073835-cf1acfcdf475 // indirect
	github.com/rivo/uniseg v0.2.0 // indirect
	github.com/russross/blackfriday/v2 v2.1.0 // indirect
	github.com/sassoftware/relic v0.0.0-20210427151427-dfb082b79b74 // indirect
	github.com/secure-systems-lab/go-securesystemslib v0.4.0 // indirect
	github.com/shibumi/go-pathspec v1.3.0 // indirect
	github.com/sigstore/rekor v0.12.1-0.20220915152154-4bb6f441c1b2 // indirect
	github.com/soheilhy/cmux v0.1.5 // indirect
	github.com/spf13/afero v1.8.2 // indirect
	github.com/spf13/cast v1.5.0 // indirect
	github.com/spf13/jwalterweatherman v1.1.0 // indirect
	github.com/spf13/pflag v1.0.5 // indirect
	github.com/spf13/viper v1.13.0 // indirect
	github.com/stretchr/testify v1.8.2
	github.com/subosito/gotenv v1.4.1 // indirect
	github.com/syndtr/goleveldb v1.0.1-0.20220721030215-126854af5e6d // indirect
	github.com/tent/canonical-json-go v0.0.0-20130607151641-96e4ba3a7613 // indirect
	github.com/theupdateframework/go-tuf v0.5.2-0.20220930112810-3890c1e7ace4 // indirect
	github.com/titanous/rocacheck v0.0.0-20171023193734-afe73141d399 // indirect
	github.com/tmc/grpc-websocket-proxy v0.0.0-20201229170055-e5319fda7802 // indirect
	github.com/transparency-dev/merkle v0.0.1 // indirect
	github.com/urfave/cli v1.22.7 // indirect
	github.com/vbatts/tar-split v0.11.2 // indirect
	github.com/veraison/go-cose v1.0.0 // indirect
	github.com/x448/float16 v0.8.4 // indirect
	github.com/xeipuuv/gojsonpointer v0.0.0-20190905194746-02993c407bfb // indirect
	github.com/xeipuuv/gojsonreference v0.0.0-20180127040603-bd5ef7bd5415 // indirect
	github.com/xeipuuv/gojsonschema v1.2.0
	github.com/xiang90/probing v0.0.0-20190116061207-43a291ad63a2 // indirect
	go.etcd.io/bbolt v1.3.6 // indirect
	go.etcd.io/etcd/api/v3 v3.6.0-alpha.0 // indirect
	go.etcd.io/etcd/client/pkg/v3 v3.6.0-alpha.0 // indirect
	go.etcd.io/etcd/client/v2 v2.306.0-alpha.0 // indirect
	go.etcd.io/etcd/client/v3 v3.6.0-alpha.0 // indirect
	go.etcd.io/etcd/etcdctl/v3 v3.6.0-alpha.0 // indirect
	go.etcd.io/etcd/etcdutl/v3 v3.6.0-alpha.0 // indirect
	go.etcd.io/etcd/pkg/v3 v3.6.0-alpha.0 // indirect
	go.etcd.io/etcd/raft/v3 v3.6.0-alpha.0 // indirect
	go.etcd.io/etcd/server/v3 v3.6.0-alpha.0 // indirect
	go.etcd.io/etcd/tests/v3 v3.6.0-alpha.0 // indirect
	go.etcd.io/etcd/v3 v3.6.0-alpha.0 // indirect
	go.mongodb.org/mongo-driver v1.10.0 // indirect
	go.opentelemetry.io/contrib/instrumentation/google.golang.org/grpc/otelgrpc v0.28.0 // indirect
	go.opentelemetry.io/otel v1.7.0 // indirect
	go.opentelemetry.io/otel/exporters/otlp/internal/retry v1.7.0 // indirect
	go.opentelemetry.io/otel/exporters/otlp/otlptrace v1.7.0 // indirect
	go.opentelemetry.io/otel/exporters/otlp/otlptrace/otlptracegrpc v1.7.0 // indirect
	go.opentelemetry.io/otel/sdk v1.7.0 // indirect
	go.opentelemetry.io/otel/trace v1.7.0 // indirect
	go.opentelemetry.io/proto/otlp v0.16.0 // indirect
	go.uber.org/atomic v1.10.0 // indirect
	go.uber.org/multierr v1.8.0 // indirect
	go.uber.org/zap v1.23.0 // indirect
	golang.org/x/crypto v0.5.0 // indirect
	golang.org/x/exp v0.0.0-20220823124025-807a23277127 // indirect
	golang.org/x/mod v0.8.0 // indirect
	golang.org/x/net v0.7.0 // indirect
	golang.org/x/oauth2 v0.2.0 // indirect
	golang.org/x/sys v0.5.0 // indirect
	golang.org/x/term v0.5.0 // indirect
	golang.org/x/text v0.7.0 // indirect
	golang.org/x/time v0.2.0 // indirect
	golang.org/x/tools v0.1.12 // indirect
	gomodules.xyz/jsonpatch/v2 v2.2.0 // indirect
	google.golang.org/appengine v1.6.7 // indirect
	google.golang.org/genproto v0.0.0-20221111202108-142d8a6fa32e // indirect
	gopkg.in/cheggaaa/pb.v1 v1.0.28 // indirect
	gopkg.in/inf.v0 v0.9.1 // indirect
	gopkg.in/ini.v1 v1.67.0 // indirect
	gopkg.in/natefinch/lumberjack.v2 v2.0.0 // indirect
	gopkg.in/square/go-jose.v2 v2.6.0 // indirect
	gopkg.in/yaml.v2 v2.4.0
	gopkg.in/yaml.v3 v3.0.1
	k8s.io/apiextensions-apiserver v0.24.2 // indirect
	k8s.io/component-base v0.24.2 // indirect
	k8s.io/klog/v2 v2.60.1 // indirect
	k8s.io/kube-openapi v0.0.0-20220328201542-3ee0da9b0b42 // indirect
	k8s.io/utils v0.0.0-20220210201930-3a6ce19ff2f9 // indirect
	sigs.k8s.io/controller-runtime v0.12.3
	sigs.k8s.io/json v0.0.0-20211208200746-9f7c6b3444d2 // indirect
	sigs.k8s.io/structured-merge-diff/v4 v4.2.3 // indirect
	sigs.k8s.io/yaml v1.3.0 // indirect
)

replace (
	github.com/google/certificate-transparency-go => github.com/google/certificate-transparency-go v1.1.3
	github.com/prometheus/client_golang => github.com/prometheus/client_golang v1.12.2
	k8s.io/apiserver => k8s.io/apiserver v0.22.5
)<|MERGE_RESOLUTION|>--- conflicted
+++ resolved
@@ -38,15 +38,9 @@
 	golang.org/x/sync v0.1.0
 	google.golang.org/grpc v1.50.1
 	google.golang.org/protobuf v1.28.1
-<<<<<<< HEAD
-	k8s.io/api v0.24.10
-	k8s.io/apimachinery v0.24.11
-	k8s.io/client-go v0.24.10
-=======
 	k8s.io/api v0.24.11
 	k8s.io/apimachinery v0.24.11
 	k8s.io/client-go v0.24.11
->>>>>>> 61846adf
 	oras.land/oras-go/v2 v2.0.0
 )
 
