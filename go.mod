module github.com/deislabs/ratify

go 1.19

require (
	github.com/Azure/azure-sdk-for-go v66.0.0+incompatible
	github.com/Azure/azure-sdk-for-go/sdk/azcore v1.1.4
	github.com/Azure/azure-sdk-for-go/sdk/azidentity v1.1.0
	github.com/AzureAD/microsoft-authentication-library-for-go v0.5.1
	github.com/aws/aws-sdk-go-v2 v1.16.16
	github.com/aws/aws-sdk-go-v2/config v1.17.8
	github.com/aws/aws-sdk-go-v2/credentials v1.12.21
	github.com/aws/aws-sdk-go-v2/service/ecr v1.15.0
	github.com/docker/cli v20.10.18+incompatible
	github.com/docker/distribution v2.8.1+incompatible
	github.com/fsnotify/fsnotify v1.5.4
	github.com/google/go-containerregistry v0.11.0
	github.com/gorilla/mux v1.8.0
	github.com/notaryproject/notation-go v0.8.0-alpha.1
	github.com/open-policy-agent/frameworks/constraint v0.0.0-20220627162905-95c012350402
	github.com/opencontainers/go-digest v1.0.0
	github.com/opencontainers/image-spec v1.0.3-0.20220114050600-8b9d41f48198
	github.com/oras-project/artifacts-spec v1.0.0-rc.2
	github.com/pkg/errors v0.9.1
	github.com/sigstore/cosign v1.12.1
	github.com/sigstore/sigstore v1.4.4
	github.com/sirupsen/logrus v1.9.0
	github.com/spdx/tools-golang v0.2.0
	github.com/spf13/cobra v1.5.0
	github.com/xlab/treeprint v1.1.0
	k8s.io/api v0.24.7
	k8s.io/apimachinery v0.24.7
<<<<<<< HEAD
	k8s.io/client-go v0.24.6
=======
	k8s.io/client-go v0.24.7
>>>>>>> 71516217
	oras.land/oras-go/v2 v2.0.0-rc.3
)

require (
	bitbucket.org/creachadair/shell v0.0.7 // indirect
	cloud.google.com/go/compute v1.10.0 // indirect
	github.com/Azure/azure-sdk-for-go/sdk/internal v1.0.0 // indirect
	github.com/Azure/go-autorest v14.2.0+incompatible // indirect
	github.com/Azure/go-autorest/autorest v0.11.28 // indirect
	github.com/Azure/go-autorest/autorest/adal v0.9.21 // indirect
	github.com/Azure/go-autorest/autorest/date v0.3.0 // indirect
	github.com/Azure/go-autorest/logger v0.2.1 // indirect
	github.com/Azure/go-autorest/tracing v0.6.0 // indirect
	github.com/OneOfOne/xxhash v1.2.8 // indirect
	github.com/asaskevich/govalidator v0.0.0-20210307081110-f21760c49a8d // indirect
	github.com/aws/aws-sdk-go-v2/feature/ec2/imds v1.12.17 // indirect
	github.com/aws/aws-sdk-go-v2/internal/configsources v1.1.23 // indirect
	github.com/aws/aws-sdk-go-v2/internal/endpoints/v2 v2.4.17 // indirect
	github.com/aws/aws-sdk-go-v2/internal/ini v1.3.24 // indirect
	github.com/aws/aws-sdk-go-v2/service/internal/presigned-url v1.9.17 // indirect
	github.com/aws/aws-sdk-go-v2/service/sso v1.11.23 // indirect
	github.com/aws/aws-sdk-go-v2/service/ssooidc v1.13.6 // indirect
	github.com/aws/aws-sdk-go-v2/service/sts v1.16.19 // indirect
	github.com/aws/smithy-go v1.13.3 // indirect
	github.com/benbjohnson/clock v1.1.0 // indirect
	github.com/beorn7/perks v1.0.1 // indirect
	github.com/bgentry/speakeasy v0.1.0 // indirect
	github.com/blang/semver v3.5.1+incompatible // indirect
	github.com/cenkalti/backoff/v4 v4.1.3 // indirect
	github.com/census-instrumentation/opencensus-proto v0.3.0 // indirect
	github.com/cespare/xxhash/v2 v2.1.2 // indirect
	github.com/cncf/udpa/go v0.0.0-20210930031921-04548b0d99d4 // indirect
	github.com/cncf/xds/go v0.0.0-20211130200136-a8f946100490 // indirect
	github.com/containerd/stargz-snapshotter/estargz v0.12.0 // indirect
	github.com/coreos/go-semver v0.3.0 // indirect
	github.com/coreos/go-systemd/v22 v22.3.2 // indirect
	github.com/cpuguy83/go-md2man/v2 v2.0.2 // indirect
	github.com/cyberphone/json-canonicalization v0.0.0-20210823021906-dc406ceaf94b // indirect
	github.com/davecgh/go-spew v1.1.1 // indirect
	github.com/docker/docker v20.10.17+incompatible // indirect
	github.com/docker/docker-credential-helpers v0.6.4 // indirect
	github.com/dustin/go-humanize v1.0.0 // indirect
	github.com/emicklei/go-restful v2.9.5+incompatible // indirect
	github.com/envoyproxy/go-control-plane v0.10.2-0.20220325020618-49ff273808a1 // indirect
	github.com/envoyproxy/protoc-gen-validate v0.6.2 // indirect
	github.com/fullstorydev/grpcurl v1.8.7 // indirect
	github.com/ghodss/yaml v1.0.0 // indirect
	github.com/go-chi/chi v4.1.2+incompatible // indirect
	github.com/go-logr/logr v1.2.3 // indirect
	github.com/go-logr/stdr v1.2.2 // indirect
	github.com/go-openapi/analysis v0.21.4 // indirect
	github.com/go-openapi/errors v0.20.3 // indirect
	github.com/go-openapi/jsonpointer v0.19.5 // indirect
	github.com/go-openapi/jsonreference v0.20.0 // indirect
	github.com/go-openapi/loads v0.21.2 // indirect
	github.com/go-openapi/runtime v0.24.1 // indirect
	github.com/go-openapi/spec v0.20.7 // indirect
	github.com/go-openapi/strfmt v0.21.3 // indirect
	github.com/go-openapi/swag v0.22.3 // indirect
	github.com/go-openapi/validate v0.22.0 // indirect
	github.com/go-playground/locales v0.14.0 // indirect
	github.com/go-playground/universal-translator v0.18.0 // indirect
	github.com/go-playground/validator/v10 v10.11.0 // indirect
	github.com/gogo/protobuf v1.3.2 // indirect
	github.com/golang-jwt/jwt v3.2.2+incompatible // indirect
	github.com/golang-jwt/jwt/v4 v4.4.2 // indirect
	github.com/golang/glog v1.0.0 // indirect
	github.com/golang/groupcache v0.0.0-20210331224755-41bb18bfe9da // indirect
	github.com/golang/mock v1.6.0 // indirect
	github.com/golang/protobuf v1.5.2 // indirect
	github.com/golang/snappy v0.0.4 // indirect
	github.com/google/btree v1.1.2 // indirect
	github.com/google/certificate-transparency-go v1.1.3 // indirect
	github.com/google/gnostic v0.5.7-v3refs // indirect
	github.com/google/go-cmp v0.5.9 // indirect
	github.com/google/gofuzz v1.2.0 // indirect
	github.com/google/trillian v1.5.0 // indirect
	github.com/google/uuid v1.3.0 // indirect
	github.com/gorilla/websocket v1.4.2 // indirect
	github.com/grpc-ecosystem/go-grpc-middleware v1.3.0 // indirect
	github.com/grpc-ecosystem/go-grpc-prometheus v1.2.0 // indirect
	github.com/grpc-ecosystem/grpc-gateway v1.16.0 // indirect
	github.com/grpc-ecosystem/grpc-gateway/v2 v2.11.2 // indirect
	github.com/hashicorp/hcl v1.0.0 // indirect
	github.com/in-toto/in-toto-golang v0.3.4-0.20220709202702-fa494aaa0add // indirect
	github.com/inconshreveable/mousetrap v1.0.0 // indirect
	github.com/jedisct1/go-minisign v0.0.0-20211028175153-1c139d1cc84b // indirect
	github.com/jhump/protoreflect v1.13.0 // indirect
	github.com/jmespath/go-jmespath v0.4.0 // indirect
	github.com/jonboulle/clockwork v0.3.0 // indirect
	github.com/josharian/intern v1.0.0 // indirect
	github.com/json-iterator/go v1.1.12 // indirect
	github.com/klauspost/compress v1.15.8 // indirect
	github.com/kylelemons/godebug v1.1.0 // indirect
	github.com/leodido/go-urn v1.2.1 // indirect
	github.com/letsencrypt/boulder v0.0.0-20220929215747-76583552c2be // indirect
	github.com/magiconair/properties v1.8.6 // indirect
	github.com/mailru/easyjson v0.7.7 // indirect
	github.com/mattn/go-runewidth v0.0.13 // indirect
	github.com/matttproud/golang_protobuf_extensions v1.0.2-0.20181231171920-c182affec369 // indirect
	github.com/mitchellh/go-homedir v1.1.0 // indirect
	github.com/mitchellh/mapstructure v1.5.0 // indirect
	github.com/modern-go/concurrent v0.0.0-20180306012644-bacd9c7ef1dd // indirect
	github.com/modern-go/reflect2 v1.0.2 // indirect
	github.com/munnerz/goautoneg v0.0.0-20191010083416-a7dc8b61c822 // indirect
	github.com/oklog/ulid v1.3.1 // indirect
	github.com/olekukonko/tablewriter v0.0.5 // indirect
	github.com/open-policy-agent/opa v0.44.0 // indirect
	github.com/opencontainers/distribution-spec/specs-go v0.0.0-20220620172159-4ab4752c3b86 // indirect
	github.com/opentracing/opentracing-go v1.2.0 // indirect
	github.com/pelletier/go-toml v1.9.5 // indirect
	github.com/pelletier/go-toml/v2 v2.0.5 // indirect
	github.com/pkg/browser v0.0.0-20210911075715-681adbf594b8 // indirect
	github.com/pmezard/go-difflib v1.0.0 // indirect
	github.com/prometheus/client_golang v1.13.0 // indirect
	github.com/prometheus/client_model v0.2.0 // indirect
	github.com/prometheus/common v0.37.0 // indirect
	github.com/prometheus/procfs v0.8.0 // indirect
	github.com/rcrowley/go-metrics v0.0.0-20201227073835-cf1acfcdf475 // indirect
	github.com/rivo/uniseg v0.2.0 // indirect
	github.com/russross/blackfriday/v2 v2.1.0 // indirect
	github.com/sassoftware/relic v0.0.0-20210427151427-dfb082b79b74 // indirect
	github.com/secure-systems-lab/go-securesystemslib v0.4.0 // indirect
	github.com/shibumi/go-pathspec v1.3.0 // indirect
	github.com/sigstore/rekor v0.12.1-0.20220915152154-4bb6f441c1b2 // indirect
	github.com/soheilhy/cmux v0.1.5 // indirect
	github.com/spf13/afero v1.8.2 // indirect
	github.com/spf13/cast v1.5.0 // indirect
	github.com/spf13/jwalterweatherman v1.1.0 // indirect
	github.com/spf13/pflag v1.0.5 // indirect
	github.com/spf13/viper v1.13.0 // indirect
	github.com/stretchr/testify v1.8.0 // indirect
	github.com/subosito/gotenv v1.4.1 // indirect
	github.com/syndtr/goleveldb v1.0.1-0.20220721030215-126854af5e6d // indirect
	github.com/tent/canonical-json-go v0.0.0-20130607151641-96e4ba3a7613 // indirect
	github.com/theupdateframework/go-tuf v0.5.2-0.20220930112810-3890c1e7ace4 // indirect
	github.com/titanous/rocacheck v0.0.0-20171023193734-afe73141d399 // indirect
	github.com/tmc/grpc-websocket-proxy v0.0.0-20201229170055-e5319fda7802 // indirect
	github.com/transparency-dev/merkle v0.0.1 // indirect
	github.com/urfave/cli v1.22.7 // indirect
	github.com/vbatts/tar-split v0.11.2 // indirect
	github.com/xeipuuv/gojsonpointer v0.0.0-20190905194746-02993c407bfb // indirect
	github.com/xeipuuv/gojsonreference v0.0.0-20180127040603-bd5ef7bd5415 // indirect
	github.com/xiang90/probing v0.0.0-20190116061207-43a291ad63a2 // indirect
	go.etcd.io/bbolt v1.3.6 // indirect
	go.etcd.io/etcd/api/v3 v3.6.0-alpha.0 // indirect
	go.etcd.io/etcd/client/pkg/v3 v3.6.0-alpha.0 // indirect
	go.etcd.io/etcd/client/v2 v2.306.0-alpha.0 // indirect
	go.etcd.io/etcd/client/v3 v3.6.0-alpha.0 // indirect
	go.etcd.io/etcd/etcdctl/v3 v3.6.0-alpha.0 // indirect
	go.etcd.io/etcd/etcdutl/v3 v3.6.0-alpha.0 // indirect
	go.etcd.io/etcd/pkg/v3 v3.6.0-alpha.0 // indirect
	go.etcd.io/etcd/raft/v3 v3.6.0-alpha.0 // indirect
	go.etcd.io/etcd/server/v3 v3.6.0-alpha.0 // indirect
	go.etcd.io/etcd/tests/v3 v3.6.0-alpha.0 // indirect
	go.etcd.io/etcd/v3 v3.6.0-alpha.0 // indirect
	go.mongodb.org/mongo-driver v1.10.0 // indirect
	go.opentelemetry.io/contrib/instrumentation/google.golang.org/grpc/otelgrpc v0.28.0 // indirect
	go.opentelemetry.io/otel v1.7.0 // indirect
	go.opentelemetry.io/otel/exporters/otlp/internal/retry v1.7.0 // indirect
	go.opentelemetry.io/otel/exporters/otlp/otlptrace v1.7.0 // indirect
	go.opentelemetry.io/otel/exporters/otlp/otlptrace/otlptracegrpc v1.7.0 // indirect
	go.opentelemetry.io/otel/sdk v1.7.0 // indirect
	go.opentelemetry.io/otel/trace v1.7.0 // indirect
	go.opentelemetry.io/proto/otlp v0.16.0 // indirect
	go.uber.org/atomic v1.10.0 // indirect
	go.uber.org/multierr v1.8.0 // indirect
	go.uber.org/zap v1.23.0 // indirect
	golang.org/x/crypto v0.0.0-20220926161630-eccd6366d1be // indirect
	golang.org/x/exp v0.0.0-20220823124025-807a23277127 // indirect
	golang.org/x/mod v0.6.0-dev.0.20220419223038-86c51ed26bb4 // indirect
	golang.org/x/net v0.0.0-20220927171203-f486391704dc // indirect
	golang.org/x/oauth2 v0.0.0-20220909003341-f21342109be1 // indirect
	golang.org/x/sync v0.0.0-20220929204114-8fcdb60fdcc0 // indirect
	golang.org/x/sys v0.0.0-20220928140112-f11e5e49a4ec // indirect
	golang.org/x/term v0.0.0-20220919170432-7a66f970e087 // indirect
	golang.org/x/text v0.3.8-0.20211004125949-5bd84dd9b33b // indirect
	golang.org/x/time v0.0.0-20220922220347-f3bd1da661af // indirect
	golang.org/x/tools v0.1.12 // indirect
	google.golang.org/appengine v1.6.7 // indirect
	google.golang.org/genproto v0.0.0-20220929141241-1ce7b20da813 // indirect
	google.golang.org/grpc v1.49.0 // indirect
	google.golang.org/protobuf v1.28.1 // indirect
	gopkg.in/cheggaaa/pb.v1 v1.0.28 // indirect
	gopkg.in/inf.v0 v0.9.1 // indirect
	gopkg.in/ini.v1 v1.67.0 // indirect
	gopkg.in/natefinch/lumberjack.v2 v2.0.0 // indirect
	gopkg.in/square/go-jose.v2 v2.6.0 // indirect
	gopkg.in/yaml.v2 v2.4.0 // indirect
	gopkg.in/yaml.v3 v3.0.1 // indirect
	k8s.io/klog/v2 v2.60.1 // indirect
	k8s.io/kube-openapi v0.0.0-20220328201542-3ee0da9b0b42 // indirect
	k8s.io/utils v0.0.0-20220210201930-3a6ce19ff2f9 // indirect
	sigs.k8s.io/controller-runtime v0.12.2 // indirect
	sigs.k8s.io/json v0.0.0-20211208200746-9f7c6b3444d2 // indirect
	sigs.k8s.io/structured-merge-diff/v4 v4.2.1 // indirect
	sigs.k8s.io/yaml v1.3.0 // indirect
)

replace (
	github.com/google/certificate-transparency-go => github.com/google/certificate-transparency-go v1.1.3
	github.com/prometheus/client_golang => github.com/prometheus/client_golang v1.12.2
	k8s.io/apiserver => k8s.io/apiserver v0.22.5
)<|MERGE_RESOLUTION|>--- conflicted
+++ resolved
@@ -30,11 +30,7 @@
 	github.com/xlab/treeprint v1.1.0
 	k8s.io/api v0.24.7
 	k8s.io/apimachinery v0.24.7
-<<<<<<< HEAD
-	k8s.io/client-go v0.24.6
-=======
 	k8s.io/client-go v0.24.7
->>>>>>> 71516217
 	oras.land/oras-go/v2 v2.0.0-rc.3
 )
 
