module github.com/deislabs/ratify

go 1.20

// Accidentally published prior to 1.0.0 release
retract v1.1.0-alpha.1

require (
	github.com/Azure/azure-sdk-for-go v68.0.0+incompatible
	github.com/Azure/azure-sdk-for-go/sdk/azcore v1.7.1
	github.com/Azure/azure-sdk-for-go/sdk/azidentity v1.3.1
	github.com/AzureAD/microsoft-authentication-library-for-go v1.1.1
	github.com/aws/aws-sdk-go-v2 v1.20.3
	github.com/aws/aws-sdk-go-v2/config v1.18.33
	github.com/aws/aws-sdk-go-v2/credentials v1.13.34
	github.com/aws/aws-sdk-go-v2/service/ecr v1.15.0
	github.com/cespare/xxhash/v2 v2.2.0
	github.com/dapr/go-sdk v1.8.0
	github.com/dgraph-io/ristretto v0.1.1
	github.com/docker/cli v23.0.6+incompatible
	github.com/docker/distribution v2.8.2+incompatible
	github.com/fsnotify/fsnotify v1.6.0
	github.com/golang/protobuf v1.5.3
	github.com/google/go-containerregistry v0.15.2
	github.com/gorilla/mux v1.8.0
	github.com/notaryproject/notation-core-go v1.0.0
	github.com/notaryproject/notation-go v1.0.0
	github.com/open-policy-agent/cert-controller v0.8.0
	github.com/open-policy-agent/frameworks/constraint v0.0.0-20230411224310-3f237e2710fa
	github.com/open-policy-agent/opa v0.52.0
	github.com/opencontainers/go-digest v1.0.0
	github.com/opencontainers/image-spec v1.1.0-rc4
	github.com/pkg/errors v0.9.1
	github.com/sigstore/cosign/v2 v2.1.1
	github.com/sigstore/sigstore v1.7.2
	github.com/sirupsen/logrus v1.9.3
	github.com/spdx/tools-golang v0.5.3
	github.com/spf13/cobra v1.7.0
	github.com/xlab/treeprint v1.1.0
	go.opentelemetry.io/otel/exporters/prometheus v0.39.0
	go.opentelemetry.io/otel/metric v1.16.0
	go.opentelemetry.io/otel/sdk/metric v0.39.0
	golang.org/x/sync v0.3.0
	google.golang.org/grpc v1.56.2
	google.golang.org/protobuf v1.31.0
	k8s.io/api v0.27.4
	k8s.io/apimachinery v0.27.4
	k8s.io/client-go v0.27.4
	oras.land/oras-go/v2 v2.2.1
)

require (
	cloud.google.com/go/compute/metadata v0.2.3 // indirect
	filippo.io/edwards25519 v1.0.0 // indirect
	github.com/AliyunContainerService/ack-ram-tool/pkg/credentials/alibabacloudsdkgo/helper v0.2.0 // indirect
	github.com/Azure/go-autorest/autorest/azure/auth v0.5.12 // indirect
	github.com/Azure/go-autorest/autorest/azure/cli v0.4.6 // indirect
	github.com/Azure/go-autorest/autorest/to v0.4.0 // indirect
	github.com/Azure/go-autorest/autorest/validation v0.3.1 // indirect
	github.com/Azure/go-ntlmssp v0.0.0-20221128193559-754e69321358 // indirect
	github.com/ProtonMail/go-crypto v0.0.0-20230518184743-7afd39499903 // indirect
	github.com/ThalesIgnite/crypto11 v1.2.5 // indirect
	github.com/agnivade/levenshtein v1.1.1 // indirect
	github.com/alibabacloud-go/alibabacloud-gateway-spi v0.0.4 // indirect
	github.com/alibabacloud-go/cr-20160607 v1.0.1 // indirect
	github.com/alibabacloud-go/cr-20181201 v1.0.10 // indirect
	github.com/alibabacloud-go/darabonba-openapi v0.1.18 // indirect
	github.com/alibabacloud-go/debug v0.0.0-20190504072949-9472017b5c68 // indirect
	github.com/alibabacloud-go/endpoint-util v1.1.1 // indirect
	github.com/alibabacloud-go/openapi-util v0.0.11 // indirect
	github.com/alibabacloud-go/tea v1.1.18 // indirect
	github.com/alibabacloud-go/tea-utils v1.4.4 // indirect
	github.com/alibabacloud-go/tea-xml v1.1.2 // indirect
	github.com/aliyun/credentials-go v1.2.3 // indirect
	github.com/anchore/go-struct-converter v0.0.0-20221118182256-c68fdcfa2092 // indirect
	github.com/aws/aws-sdk-go-v2/service/ecrpublic v1.12.0 // indirect
	github.com/awslabs/amazon-ecr-credential-helper/ecr-login v0.0.0-20220228164355-396b2034c795 // indirect
	github.com/chrismellard/docker-credential-acr-env v0.0.0-20220119192733-fe33c00cee21 // indirect
	github.com/clbanning/mxj/v2 v2.5.6 // indirect
	github.com/cloudflare/circl v1.3.3 // indirect
	github.com/common-nighthawk/go-figure v0.0.0-20210622060536-734e95fb86be // indirect
	github.com/coreos/go-oidc/v3 v3.6.0 // indirect
	github.com/digitorus/pkcs7 v0.0.0-20221212123742-001c36b64ec3 // indirect
	github.com/digitorus/timestamp v0.0.0-20221019182153-ef3b63b79b31 // indirect
	github.com/dimchansky/utfbom v1.1.1 // indirect
	github.com/emicklei/go-restful/v3 v3.9.0 // indirect
	github.com/evanphx/json-patch/v5 v5.6.0 // indirect
	github.com/gabriel-vasile/mimetype v1.4.2 // indirect
	github.com/go-asn1-ber/asn1-ber v1.5.4 // indirect
	github.com/go-jose/go-jose/v3 v3.0.0 // indirect
	github.com/go-ldap/ldap/v3 v3.4.5 // indirect
	github.com/gobwas/glob v0.2.3 // indirect
	github.com/golang-jwt/jwt/v5 v5.0.0 // indirect
	github.com/google/go-github/v50 v50.2.0 // indirect
	github.com/google/go-querystring v1.1.0 // indirect
	github.com/google/pprof v0.0.0-20221103000818-d260c55eee4c // indirect
	github.com/hashicorp/go-cleanhttp v0.5.2 // indirect
	github.com/hashicorp/go-retryablehttp v0.7.2 // indirect
	github.com/mattn/go-colorable v0.1.13 // indirect
	github.com/mattn/go-isatty v0.0.17 // indirect
	github.com/miekg/pkcs11 v1.1.1 // indirect
	github.com/mozillazg/docker-credential-acr-helper v0.3.0 // indirect
	github.com/nozzle/throttler v0.0.0-20180817012639-2ea982251481 // indirect
	github.com/segmentio/ksuid v1.0.4 // indirect
	github.com/sigstore/fulcio v1.3.1 // indirect
	github.com/sigstore/timestamp-authority v1.1.1 // indirect
	github.com/skratchdot/open-golang v0.0.0-20200116055534-eef842397966 // indirect
	github.com/tchap/go-patricia/v2 v2.3.1 // indirect
	github.com/thales-e-security/pool v0.0.2 // indirect
	github.com/tjfoc/gmsm v1.3.2 // indirect
	github.com/xanzy/go-gitlab v0.86.0 // indirect
	github.com/yashtewari/glob-intersection v0.1.0 // indirect
	go.step.sm/crypto v0.32.1 // indirect
	google.golang.org/genproto/googleapis/rpc v0.0.0-20230530153820-e85fd2cbaebc // indirect
	sigs.k8s.io/release-utils v0.7.4 // indirect
)

require (
	cloud.google.com/go/compute v1.20.1 // indirect
	github.com/Azure/azure-sdk-for-go/sdk/internal v1.3.0 // indirect
	github.com/Azure/go-autorest v14.2.0+incompatible // indirect
	github.com/Azure/go-autorest/autorest v0.11.29
	github.com/Azure/go-autorest/autorest/adal v0.9.23
	github.com/Azure/go-autorest/autorest/date v0.3.0 // indirect
	github.com/Azure/go-autorest/logger v0.2.1 // indirect
	github.com/Azure/go-autorest/tracing v0.6.0 // indirect
	github.com/OneOfOne/xxhash v1.2.8 // indirect
	github.com/asaskevich/govalidator v0.0.0-20230301143203-a9d515a09cc2 // indirect
	github.com/aws/aws-sdk-go-v2/feature/ec2/imds v1.13.10 // indirect
	github.com/aws/aws-sdk-go-v2/internal/configsources v1.1.40 // indirect
	github.com/aws/aws-sdk-go-v2/internal/endpoints/v2 v2.4.34 // indirect
	github.com/aws/aws-sdk-go-v2/internal/ini v1.3.39 // indirect
	github.com/aws/aws-sdk-go-v2/service/internal/presigned-url v1.9.34 // indirect
	github.com/aws/aws-sdk-go-v2/service/sso v1.13.4 // indirect
	github.com/aws/aws-sdk-go-v2/service/ssooidc v1.15.4 // indirect
	github.com/aws/aws-sdk-go-v2/service/sts v1.21.4 // indirect
	github.com/aws/smithy-go v1.14.2 // indirect
	github.com/beorn7/perks v1.0.1 // indirect
	github.com/blang/semver v3.5.1+incompatible // indirect
	github.com/bshuster-repo/logrus-logstash-hook v1.1.0
	github.com/containerd/stargz-snapshotter/estargz v0.14.3 // indirect
	github.com/cyberphone/json-canonicalization v0.0.0-20220623050100-57a0ce2678a7 // indirect
	github.com/davecgh/go-spew v1.1.1 // indirect
	github.com/docker/docker v23.0.5+incompatible // indirect
	github.com/docker/docker-credential-helpers v0.7.0 // indirect
	github.com/dustin/go-humanize v1.0.1 // indirect
	github.com/fxamacker/cbor/v2 v2.4.0 // indirect
	github.com/ghodss/yaml v1.0.0 // indirect
	github.com/go-chi/chi v4.1.2+incompatible // indirect
	github.com/go-logr/logr v1.2.4
	github.com/go-logr/stdr v1.2.2 // indirect
	github.com/go-openapi/analysis v0.21.4 // indirect
	github.com/go-openapi/errors v0.20.3 // indirect
	github.com/go-openapi/jsonpointer v0.19.6 // indirect
	github.com/go-openapi/jsonreference v0.20.1 // indirect
	github.com/go-openapi/loads v0.21.2 // indirect
	github.com/go-openapi/runtime v0.26.0 // indirect
	github.com/go-openapi/spec v0.20.9 // indirect
	github.com/go-openapi/strfmt v0.21.7 // indirect
	github.com/go-openapi/swag v0.22.4 // indirect
	github.com/go-openapi/validate v0.22.1 // indirect
	github.com/go-playground/locales v0.14.1 // indirect
	github.com/go-playground/universal-translator v0.18.1 // indirect
	github.com/go-playground/validator/v10 v10.14.0 // indirect
	github.com/gogo/protobuf v1.3.2 // indirect
	github.com/golang-jwt/jwt/v4 v4.5.0 // indirect
	github.com/golang/glog v1.1.1 // indirect
	github.com/golang/groupcache v0.0.0-20210331224755-41bb18bfe9da // indirect
	github.com/golang/snappy v0.0.4 // indirect
	github.com/google/certificate-transparency-go v1.1.6 // indirect
	github.com/google/gnostic v0.5.7-v3refs // indirect
	github.com/google/go-cmp v0.5.9 // indirect
	github.com/google/gofuzz v1.2.0 // indirect
	github.com/google/uuid v1.3.0
	github.com/hashicorp/hcl v1.0.0 // indirect
	github.com/imdario/mergo v0.3.15 // indirect
	github.com/in-toto/in-toto-golang v0.9.0 // indirect
	github.com/inconshreveable/mousetrap v1.1.0 // indirect
	github.com/jedisct1/go-minisign v0.0.0-20211028175153-1c139d1cc84b // indirect
	github.com/jmespath/go-jmespath v0.4.0 // indirect
	github.com/josharian/intern v1.0.0 // indirect
	github.com/json-iterator/go v1.1.12 // indirect
	github.com/klauspost/compress v1.16.5 // indirect
	github.com/kylelemons/godebug v1.1.0 // indirect
	github.com/leodido/go-urn v1.2.4 // indirect
	github.com/letsencrypt/boulder v0.0.0-20221109233200-85aa52084eaf // indirect
	github.com/magiconair/properties v1.8.7 // indirect
	github.com/mailru/easyjson v0.7.7 // indirect
	github.com/matttproud/golang_protobuf_extensions v1.0.4 // indirect
	github.com/mitchellh/go-homedir v1.1.0 // indirect
	github.com/mitchellh/mapstructure v1.5.0 // indirect
	github.com/modern-go/concurrent v0.0.0-20180306012644-bacd9c7ef1dd // indirect
	github.com/modern-go/reflect2 v1.0.2 // indirect
	github.com/munnerz/goautoneg v0.0.0-20191010083416-a7dc8b61c822 // indirect
	github.com/oklog/ulid v1.3.1 // indirect
	github.com/opentracing/opentracing-go v1.2.0 // indirect
	github.com/pelletier/go-toml/v2 v2.0.8 // indirect
	github.com/pkg/browser v0.0.0-20210911075715-681adbf594b8 // indirect
	github.com/pmezard/go-difflib v1.0.0 // indirect
	github.com/prometheus/client_golang v1.15.1
	github.com/prometheus/client_model v0.4.0 // indirect
	github.com/prometheus/common v0.42.0 // indirect
	github.com/prometheus/procfs v0.9.0 // indirect
	github.com/rcrowley/go-metrics v0.0.0-20201227073835-cf1acfcdf475 // indirect
	github.com/sassoftware/relic v7.2.1+incompatible // indirect
	github.com/secure-systems-lab/go-securesystemslib v0.7.0 // indirect
	github.com/shibumi/go-pathspec v1.3.0 // indirect
	github.com/sigstore/rekor v1.2.2-0.20230530122220-67cc9e58bd23 // indirect
	github.com/spf13/afero v1.9.5 // indirect
	github.com/spf13/cast v1.5.1 // indirect
	github.com/spf13/jwalterweatherman v1.1.0 // indirect
	github.com/spf13/pflag v1.0.5 // indirect
	github.com/spf13/viper v1.16.0 // indirect
	github.com/stretchr/testify v1.8.4
	github.com/subosito/gotenv v1.4.2 // indirect
	github.com/syndtr/goleveldb v1.0.1-0.20220721030215-126854af5e6d // indirect
	github.com/theupdateframework/go-tuf v0.5.2 // indirect
	github.com/titanous/rocacheck v0.0.0-20171023193734-afe73141d399 // indirect
	github.com/transparency-dev/merkle v0.0.2 // indirect
	github.com/vbatts/tar-split v0.11.3 // indirect
	github.com/veraison/go-cose v1.1.0 // indirect
	github.com/x448/float16 v0.8.4 // indirect
	github.com/xeipuuv/gojsonpointer v0.0.0-20190905194746-02993c407bfb // indirect
	github.com/xeipuuv/gojsonreference v0.0.0-20180127040603-bd5ef7bd5415 // indirect
	github.com/xeipuuv/gojsonschema v1.2.0
	go.mongodb.org/mongo-driver v1.11.3 // indirect
	go.opentelemetry.io/otel v1.16.0
	go.opentelemetry.io/otel/sdk v1.16.0
	go.opentelemetry.io/otel/trace v1.16.0 // indirect
	go.uber.org/atomic v1.11.0 // indirect
	go.uber.org/multierr v1.11.0 // indirect
	go.uber.org/zap v1.24.0 // indirect
<<<<<<< HEAD
	golang.org/x/crypto v0.11.0
=======
	golang.org/x/crypto v0.12.0
>>>>>>> a32e0f41
	golang.org/x/exp v0.0.0-20230321023759-10a507213a29 // indirect
	golang.org/x/mod v0.12.0 // indirect
	golang.org/x/net v0.14.0 // indirect
	golang.org/x/oauth2 v0.10.0 // indirect
	golang.org/x/sys v0.11.0 // indirect
	golang.org/x/term v0.11.0 // indirect
	golang.org/x/text v0.12.0 // indirect
	golang.org/x/time v0.3.0 // indirect
	gomodules.xyz/jsonpatch/v2 v2.3.0 // indirect
	google.golang.org/appengine v1.6.7 // indirect
	gopkg.in/inf.v0 v0.9.1 // indirect
	gopkg.in/ini.v1 v1.67.0 // indirect
	gopkg.in/square/go-jose.v2 v2.6.0 // indirect
	gopkg.in/yaml.v2 v2.4.0
	gopkg.in/yaml.v3 v3.0.1
	k8s.io/apiextensions-apiserver v0.27.2 // indirect
	k8s.io/component-base v0.27.2 // indirect
	k8s.io/klog/v2 v2.100.1 // indirect
	k8s.io/kube-openapi v0.0.0-20230501164219-8b0f38b5fd1f // indirect
	k8s.io/utils v0.0.0-20230406110748-d93618cff8a2 // indirect
	sigs.k8s.io/controller-runtime v0.15.1
	sigs.k8s.io/json v0.0.0-20221116044647-bc3834ca7abd // indirect
	sigs.k8s.io/structured-merge-diff/v4 v4.2.3 // indirect
	sigs.k8s.io/yaml v1.3.0 // indirect
)

replace (
	github.com/prometheus/client_golang => github.com/prometheus/client_golang v1.12.2
	k8s.io/apiserver => k8s.io/apiserver v0.22.5
)<|MERGE_RESOLUTION|>--- conflicted
+++ resolved
@@ -230,11 +230,7 @@
 	go.uber.org/atomic v1.11.0 // indirect
 	go.uber.org/multierr v1.11.0 // indirect
 	go.uber.org/zap v1.24.0 // indirect
-<<<<<<< HEAD
-	golang.org/x/crypto v0.11.0
-=======
 	golang.org/x/crypto v0.12.0
->>>>>>> a32e0f41
 	golang.org/x/exp v0.0.0-20230321023759-10a507213a29 // indirect
 	golang.org/x/mod v0.12.0 // indirect
 	golang.org/x/net v0.14.0 // indirect
