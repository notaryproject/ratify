--- conflicted
+++ resolved
@@ -20,10 +20,9 @@
 A value of `1` indicates the feature is active; any other value disables the flag.
 
 - `RATIFY_DYNAMIC_PLUGINS`: (disabled) Enables Ratify to download plugins at runtime from an OCI registry by setting `source` on the plugin config
-<<<<<<< HEAD
+
 - `RATIFY_USE_REGO_POLICY`: (disabled) Enables Ratify to generate verification reports in the format designed for evaluation by OPA engine with Rego language. Users can either use the OPA engine embedded in Ratify or the one within Gatekeeper.
 - `RATIFY_PASSTHROUGH_MODE`: (disabled) Enables Ratify to offload the policy decision-making to Gatekeeper. Ratify verify API will just return verification reports without the decision. `RATIFY_USE_REGO_POLICY` must be enabled to use this feature.
-=======
 
 - `RATIFY_CERT_ROTATION`: (disabled) Enables Ratify to rotate TLS certificates automatically when they are about to expire. See [cert-controller](https://github.com/open-policy-agent/cert-controller) for more details on the implementation. The cert-controller checks the validation of certificates every 12 hours, if the certificate is expiring in 90 days, cert-controller will generate a new certificate that is valid for 10 years. Notes: as this [post](https://ahmet.im/blog/kubernetes-secret-volumes-delay/) pointed out, it may take Kubernetes 60-90 seconds to progagate changes to Secrets on the mounted volumes. If you provided invalid/expired certificates/keys during the service startup, it may take up to 90 seconds for the service to rotate the certificates and get to actual working state with mounted certs.
 
@@ -41,5 +40,4 @@
     X509v3 Key Usage: critical
       Digital Signature, Key Encipherment, Certificate Sign
   ```
-So if you want to generate your own root CA certificate, make sure it has the same Subject and x509v3 extensions fields.
->>>>>>> 2c6f7a2f
+So if you want to generate your own root CA certificate, make sure it has the same Subject and x509v3 extensions fields.