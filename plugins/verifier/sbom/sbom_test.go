/*
Copyright The Ratify Authors.
Licensed under the Apache License, Version 2.0 (the "License");
you may not use this file except in compliance with the License.
You may obtain a copy of the License at

http://www.apache.org/licenses/LICENSE-2.0

Unless required by applicable law or agreed to in writing, software
distributed under the License is distributed on an "AS IS" BASIS,
WITHOUT WARRANTIES OR CONDITIONS OF ANY KIND, either express or implied.
See the License for the specific language governing permissions and
limitations under the License.
*/
package main

import (
	"os"
	"path/filepath"
	"testing"

	"github.com/deislabs/ratify/plugins/verifier/sbom/utils"
)

func TestProcessSPDXJsonMediaType(t *testing.T) {
	b, err := os.ReadFile(filepath.Join("testdata", "bom.json"))
	if err != nil {
		t.Fatalf("error reading %s", filepath.Join("testdata", "bom.json"))
	}
<<<<<<< HEAD
	vr, err := processSpdxJSONMediaType("test", "", b)
=======
	vr, err := processSpdxJSONMediaType("test", b, nil, nil)
>>>>>>> 2a2cfd37
	if err != nil {
		t.Fatalf("expected to process spdx json file: %s", filepath.Join("testdata", "bom.json"))
	}
	if !vr.IsSuccess {
		t.Fatalf("expected to successfully verify schema")
	}
}

func TestProcessInvalidSPDXJsonMediaType(t *testing.T) {
	b, err := os.ReadFile(filepath.Join("testdata", "invalid-bom.json"))
	if err != nil {
		t.Fatalf("error reading %s", filepath.Join("testdata", "invalid-bom.json"))
	}
<<<<<<< HEAD
	_, err = processSpdxJSONMediaType("test", "", b)
=======
	_, err = processSpdxJSONMediaType("test", b, nil, nil)
>>>>>>> 2a2cfd37
	if err == nil {
		t.Fatalf("expected to have an error processing spdx json file: %s", filepath.Join("testdata", "bom.json"))
	}
}

func TestGetViolations(t *testing.T) {
	disallowedPackage := utils.PackageInfo{
		Name:    "libcrypto3",
		Version: "3.0.7-r2",
	}

	disallowedPackageNoName := utils.PackageInfo{
		Name:    "",
		Version: "3.0.7-r2",
	}

	disallowedPackageNoVersion := utils.PackageInfo{
		Name: "libcrypto3",
	}

	packageViolation := utils.PackageLicense{
		Name:    "libcrypto3",
		Version: "3.0.7-r2",
		License: "Apache-2.0",
	}

	licenseViolation := utils.PackageLicense{
		Name:    "libc-utils",
		Version: "0.7.2-r3",
		License: "BSD-2-Clause AND LicenseRef-AND AND BSD-3-Clause",
	}

	violation2 := utils.PackageLicense{
		Name:    "zlib",
		License: "Zlib",
		Version: "1.2.13-r0",
	}

	disallowedPackage2 := utils.PackageInfo{
		Name:    "libcrypto3",
		Version: "3.0.7-r3",
	}

	b, err := os.ReadFile(filepath.Join("testdata", "syftbom.spdx.json"))
	if err != nil {
		t.Fatalf("error reading %s", filepath.Join("testdata", "syftbom.spdx.json"))
	}

	cases := []struct {
		description               string
		disallowedLicenses        []string
		disallowedPackages        []utils.PackageInfo
		expectedLicenseViolations []utils.PackageLicense
		expectedPackageViolations []utils.PackageLicense
		enabled                   bool
	}{
		{
			description:               "disallowed packages with no version",
			disallowedPackages:        []utils.PackageInfo{disallowedPackageNoVersion},
			expectedLicenseViolations: []utils.PackageLicense{},
			expectedPackageViolations: []utils.PackageLicense{packageViolation},
		},
		{
			description:               "package and license violation found",
			disallowedLicenses:        []string{"BSD-3-Clause", "Zlib"},
			disallowedPackages:        []utils.PackageInfo{disallowedPackage},
			expectedLicenseViolations: []utils.PackageLicense{licenseViolation, violation2},
			expectedPackageViolations: []utils.PackageLicense{packageViolation},
		},
		{
			description:               "invalid disallow package",
			disallowedLicenses:        []string{"BSD-3-Clause", "Zlib"},
			disallowedPackages:        []utils.PackageInfo{disallowedPackageNoName},
			expectedLicenseViolations: []utils.PackageLicense{},
			expectedPackageViolations: []utils.PackageLicense{},
		},
		{
			description:               "license violation found",
			disallowedLicenses:        []string{"Zlib"},
			disallowedPackages:        []utils.PackageInfo{},
			expectedLicenseViolations: []utils.PackageLicense{violation2},
			expectedPackageViolations: []utils.PackageLicense{},
		},
		{
			description:               "license violation case insensitive",
			disallowedLicenses:        []string{"zlib"},
			disallowedPackages:        []utils.PackageInfo{},
			expectedLicenseViolations: []utils.PackageLicense{violation2},
			expectedPackageViolations: []utils.PackageLicense{},
		},
		{
			description:               "package violation not found",
			disallowedLicenses:        []string{},
			disallowedPackages:        []utils.PackageInfo{disallowedPackage2},
			expectedLicenseViolations: []utils.PackageLicense{},
			expectedPackageViolations: []utils.PackageLicense{},
			enabled:                   true,
		},
		{
			description:               "license violation not found",
			disallowedLicenses:        []string{"GPL-3.0-only"},
			disallowedPackages:        []utils.PackageInfo{},
			expectedLicenseViolations: []utils.PackageLicense{},
			expectedPackageViolations: []utils.PackageLicense{},
		},
	}

	for _, tc := range cases {
		t.Run("test scenario", func(t *testing.T) {
			report, err := processSpdxJSONMediaType("test", b, tc.disallowedLicenses, tc.disallowedPackages)
			if err != nil {
				t.Fatalf("unexpected error processing spdx json file: %s", filepath.Join("testdata", "bom.json"))
			}

			if len(tc.expectedPackageViolations) != 0 {
				extensionData := report.Extensions.(map[string]interface{})
				packageViolation := extensionData[PackageViolation].([]utils.PackageLicense)
				AssertEquals(tc.expectedPackageViolations, packageViolation, tc.description, t)
			}

			if len(tc.expectedLicenseViolations) != 0 {
				extensionData := report.Extensions.(map[string]interface{})
				licensesViolation := extensionData[LicenseViolation].([]utils.PackageLicense)
				AssertEquals(tc.expectedLicenseViolations, licensesViolation, tc.description, t)
			}
		})
	}
}

func AssertEquals(expected []utils.PackageLicense, actual []utils.PackageLicense, description string, t *testing.T) {
	if len(expected) != len(actual) {
		t.Fatalf("Test %s failed. Expected len of expectedPackageViolations %v, got: %v", description, len(expected), len(actual))
	}

	for i, packageInfo := range expected {
		if packageInfo.Name != actual[i].Name {
			t.Fatalf("Test %s failed. Expected PackageName: %s, got: %s", description, packageInfo.Name, actual[i].Name)
		}
		if packageInfo.Version != actual[i].Version {
			t.Fatalf("Test %s Failed. expected PackageVersion: %s, got: %s", description, packageInfo.Version, actual[i].Version)
		}
		if packageInfo.License != actual[i].License {
			t.Fatalf("Test %s Failed. expected PackageLicense: %s, got: %s", description, packageInfo.License, actual[i].License)
		}
	}
}<|MERGE_RESOLUTION|>--- conflicted
+++ resolved
@@ -27,11 +27,7 @@
 	if err != nil {
 		t.Fatalf("error reading %s", filepath.Join("testdata", "bom.json"))
 	}
-<<<<<<< HEAD
-	vr, err := processSpdxJSONMediaType("test", "", b)
-=======
-	vr, err := processSpdxJSONMediaType("test", b, nil, nil)
->>>>>>> 2a2cfd37
+	vr, err := processSpdxJSONMediaType("test", "", b, nil, nil)
 	if err != nil {
 		t.Fatalf("expected to process spdx json file: %s", filepath.Join("testdata", "bom.json"))
 	}
@@ -45,11 +41,7 @@
 	if err != nil {
 		t.Fatalf("error reading %s", filepath.Join("testdata", "invalid-bom.json"))
 	}
-<<<<<<< HEAD
-	_, err = processSpdxJSONMediaType("test", "", b)
-=======
-	_, err = processSpdxJSONMediaType("test", b, nil, nil)
->>>>>>> 2a2cfd37
+	_, err = processSpdxJSONMediaType("test", "", b, nil, nil)
 	if err == nil {
 		t.Fatalf("expected to have an error processing spdx json file: %s", filepath.Join("testdata", "bom.json"))
 	}
@@ -159,7 +151,7 @@
 
 	for _, tc := range cases {
 		t.Run("test scenario", func(t *testing.T) {
-			report, err := processSpdxJSONMediaType("test", b, tc.disallowedLicenses, tc.disallowedPackages)
+			report, err := processSpdxJSONMediaType("test", "", b, tc.disallowedLicenses, tc.disallowedPackages)
 			if err != nil {
 				t.Fatalf("unexpected error processing spdx json file: %s", filepath.Join("testdata", "bom.json"))
 			}
