--- conflicted
+++ resolved
@@ -45,10 +45,10 @@
 
 ### Minor releases
 
-When a minor release is required, the release commits should be merged with the `main` branch when ready.   
+When a minor release is required, the release commits should be merged with the `main` branch when ready.
 
-  - Alpha and Beta releases will be cut from the main branch. 
-  - For RC and stable releases, a new branch `release-X.Y` will be created from `main`. Required changes for the minor release should be PRed to the `dev`  branch, the change will then be cherry picked to `release-X.Y` from `main`.
+* Alpha and Beta releases will be cut from the main branch.
+* For RC and stable releases, a new branch `release-X.Y` will be created from `main`. Required changes for the minor release should be PRed to the `dev`  branch, the change will then be cherry picked to `release-X.Y` from `main`.S
 
 ### Major releases
 
@@ -56,11 +56,7 @@
 
 ### Tag and Release
 
-<<<<<<< HEAD
-Prepare the release with a [PR](https://github.com/ratify-project/ratify/pull/1031/files) to update the chart value. When the release branch is ready, a tag should be pushed with a name matching the branch name, e.g. `git tag v0.1.0-alpha1` and `git push --tags`.  This will trigger a [Goreleaser](https://goreleaser.com/) action that will build the binaries and creates a [GitHub release](https://help.github.com/articles/creating-releases/):
-=======
-**X.Y.Z** refers to the version (git tag) of Ratify that is released. Prepare the release with a [PR](https://github.com/deislabs/ratify/pull/1031/files) to update the chart value. When the `release-X.Y` branch is ready, a tag **X.Y.Z** should be pushed. e.g. `git tag v1.1.1` and `git push --tags`.  This will trigger a [Goreleaser](https://goreleaser.com/) action that will build the binaries and creates a [GitHub release](https://help.github.com/articles/creating-releases/):
->>>>>>> f536f687
+**X.Y.Z** refers to the version (git tag) of Ratify that is released. Prepare the release with a [PR](https://github.com/ratify-project/ratify/pull/1031/files) to update the chart value. When the `release-X.Y` branch is ready, a tag **X.Y.Z** should be pushed. e.g. `git tag v1.1.1` and `git push --tags`.  This will trigger a [Goreleaser](https://goreleaser.com/) action that will build the binaries and creates a [GitHub release](https://help.github.com/articles/creating-releases/):
 
 * The release will be marked as a draft to allow an final editing before publishing.
 * The release notes and other fields can edited after the action completes.  The description can be in Markdown.
@@ -69,6 +65,7 @@
   * The files are named `ratify_<major>-<minor>-<patch>_<OS>_<ARCH>` with `.zip` files for Windows and `.tar.gz` for all others.
 
 ## Supported Releases
+
 Applicable fixes, including security fixes, may be cherry-picked into the release branch, depending on severity and feasibility. Patch releases are cut from that branch as needed.
 
 We expect to "support" n (current). "Support" means we expect users to be running that version in production. For example, when v1.2 comes out, v1.1 will no longer be supported for patches, and we encourage users to upgrade to a supported version as soon as possible.
@@ -77,7 +74,7 @@
 
 Ratify is assumed to be compatible with [GateKeeper Supported Versions](https://github.com/open-policy-agent/gatekeeper/blob/master/docs/Release_Management.md#supported-releases) and the [current Kubernetes Supported Versions](https://kubernetes.io/releases/patch-releases/#detailed-release-history-for-active-branches) per [Kubernetes Supported Versions policy](https://kubernetes.io/releases/version-skew-policy/).
 
-For example, if Gatekeeper _supported_ versions are v3.13 and v3.14, and Kubernetes _supported_ versions are v1.28, v1.29, then current version of Ratify (v1.2) are assumed to be compatible with all supported Kubernetes versions (v1.28, v1.29) and Gatekeeper version(v3.13, v3.14). 
+For example, if Gatekeeper _supported_ versions are v3.13 and v3.14, and Kubernetes _supported_ versions are v1.28, v1.29, then current version of Ratify (v1.2) are assumed to be compatible with all supported Kubernetes versions (v1.28, v1.29) and Gatekeeper version(v3.13, v3.14).
 
 ## Post Release Activity
 
@@ -86,23 +83,27 @@
 ### Weekly Dev Release
 
 #### Publishing Guidelines
-- Ratify is configured to generate and publish dev build images based on the schedule [here](https://github.com/ratify-project/ratify/blob/main/.github/workflows/publish-package.yml#L8). 
-- Contributors MUST select the `Helm Chart Change` option under the `Type of Change` section if there is ANY update to the helm chart that is required for proposed changes in PR.
-- Maintainers MUST manually trigger the "Publish Package" workflow after merging any PR that indicates `Helm Chart Change`
-  - Go to the `Actions` tab for the Ratify repository
-  - Select `publish-ghcr` option from list of workflows on left pane
-  - Select the `Run workflow` drop down on the right side above the list of action runs
-  - Choose `Branch: main`
-  - Select `Run workflow`
-- Process to Request an off-schedule dev build be published
-  - Submit a new feature request issue prefixed with `[Dev Build Request]`
-  - In the the `What this PR does / why we need it` section, briefly explain why an off schedule build is needed
-  - Once issue is created, post in the `#ratify` slack channel and tag the maintainers
-  - Maintainers should acknowledge request by approving/denying request as a follow up comment
+
+* Ratify is configured to generate and publish dev build images based on the schedule [here](https://github.com/ratify-project/ratify/blob/main/.github/workflows/publish-package.yml#L8).
+* Contributors MUST select the `Helm Chart Change` option under the `Type of Change` section if there is ANY update to the helm chart that is required for proposed changes in PR.
+* Maintainers MUST manually trigger the "Publish Package" workflow after merging any PR that indicates `Helm Chart Change`
+  * Go to the `Actions` tab for the Ratify repository
+  * Select `publish-ghcr` option from list of workflows on left pane
+  * Select the `Run workflow` drop down on the right side above the list of action runs
+  * Choose `Branch: main`
+  * Select `Run workflow`
+* Process to Request an off-schedule dev build be published
+  * Submit a new feature request issue prefixed with `[Dev Build Request]`
+  * In the the `What this PR does / why we need it` section, briefly explain why an off schedule build is needed
+  * Once issue is created, post in the `#ratify` slack channel and tag the maintainers
+  * Maintainers should acknowledge request by approving/denying request as a follow up comment
+
 #### How to use a dev build
+
 1. The `ratify` image and `ratify-crds` image for dev builds exist as separate packages on Github [here](https://github.com/ratify-project/ratify/pkgs/container/ratify-dev) and [here](https://github.com/ratify-project/ratify/pkgs/container/ratify-crds-dev).
 2. the `repository` `crdRepository` and `tag` fields must be updated in the helm chart to point to dev build instead of last released build. Please set the tag to be latest tag found at the corresponding `-dev` suffixed package. An example install command scaffold:
-```
+
+```bash
 helm install ratify \
     ./charts/ratify --atomic \
     --namespace gatekeeper-system \
@@ -111,4 +112,5 @@
     --set image.tag=dev.<YYYYMMDD>.<ABBREVIATED_GIT_HASH_COMMIT>
     --set-file notationCerts[0]=./test/testdata/notation.crt
 ```
+
 NOTE: the tag field is the only value that will change when updating to newer dev build images