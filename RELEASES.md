# Ratify Release Process

This document describes the versioning scheme and release processes for Ratify.

## Attribution

The specification release process was created using content and verbiage from the following specifications:

* [ORAS Artifact Specification Releases](https://github.com/oras-project/artifacts-spec/blob/main/RELEASES.md)
* [ORAS Developer Guide](https://github.com/oras-project/oras-www/blob/main/docs/CLI/5_developer_guide.md)
* [Mystikos Release Management](https://github.com/deislabs/mystikos/blob/main/doc/releasing.md)

## Versioning

The Ratify project follows [semantic versioning](https://semver.org/) beginning with version `v0.1.0`.  Pre-release versions may be specified with a dash after the patch version and the following specifiers (in the order of release readiness):

* `alpha1`, `alpha2`, etc.
* `beta1`, `beta2`, etc.
* `rc1`, `rc2`, `rc3`, etc.

Example pre-release versions include `v0.1.0-alpha1`, `v0.1.0-beta2`, `v0.1.0-rc3`.  Pre-release versions are not required and stages can be bypassed (i.e. an `alpha` release does not require a `beta` release).  Pre-releases must be in order and gaps are not allowed (i.e. the only releases that can follow `rc1` are the full release or `rc2`).

## Pre Release Activity

Most e2e-scenarios for cli, K8s, and Azure are covered by the Ratify e2e tests. Please refer to this [document](test/validation.md) for the current supported and unsupported tests. 

Please perform manual prerelease validations for the unsupported tests list [here](test/validation.md#unsupported-tests)

Validate that the format of the data returned for external data calls has not changed. If it has changed update the version in `httpserver/types.go` to reflect a change in the format and document the update.

Delete all dev images generated since the previous release under the `ratify-dev` and `ratify-crds-dev` packages. Each dev image tag is prefixed with `dev` followed by the date of creation and then the abbreviated 7 character commit SHA (e.g a build generated on March 8, 2023 from main branch with commit SHA `4cf98388ef33c587ef86b82e05cb0f7de2da2ea8` would be tagged `dev.20230308.4cf9838`).

<<<<<<< HEAD
## Post Release Activity

After a successful release, please manually trigger [quick start action](.github/quick-start.yml) to validate the quick start test is passing.

=======
Copy contents from `dev.helmfile.yaml` to `helmfile.yaml` & `dev.high-availability.helmfile.yaml` to `high-availability.helmfile.yaml`. You MUST update/remove values marked by comments in the files. The `dev` prefixed helmfiles are treated as staging files that are up to date with new changes on main branch. The primary `helmfile.yaml` and `high-availability.helmfile.yaml` MUST stay pinned to the current release since they are used by the quickstarts. 

Update `dev.helmfile.yaml` & `dev.high-availability.helmfile.yaml` ratify chart version to new release version
>>>>>>> b641d330
## Git Release Flow

This section deals with the practical considerations of versioning in Git, this repo's version control system.  See the semantic versioning specification for the scope of changes allowed for each release type.

### Patch releases

When a patch release is required, the patch commits should be merged with the `main` branch when ready.  Then a new branch should be created with the patch version incremented and optional pre-release specifiers.  For example if the previous release was `v0.1.0`, the branch should be named `v0.1.1` and can optionally be suffixed with a pre-release (e.g. `v0.1.1-rc1`).  The limited nature of fixes in a patch release should mean pre-releases can often be omitted.

### Minor releases

When a minor release is required, the release commits should be merged with the `main` branch when ready.  Then a new branch should be created with the minor version incremented and optional pre-release specifiers.  For example if the previous release was `v0.1.1`, the branch should be named `v0.2.0` and can optionally be suffixed with a pre-release (e.g. `v0.2.0-beta1`).  Pre-releases will be more common will be more common with minor releases.

### Major releases

When a major release is required, the release commits should be merged with the `main` branch when ready.  Then a new branch should be created with the major version incremented and optional pre-release specifiers.  For example if the previous release was `v1.1.1`, the branch should be named `v2.0.0` and can optionally be suffixed with a pre-release (e.g. `v2.0.0-alpha1`).  Major versions will usually require multiple pre-release versions.

### Tag and Release

When the release branch is ready, a tag should be pushed with a name matching the branch name, e.g. `git tag v0.1.0-alpha1` and `git push --tags`.  This will trigger a [Goreleaser](https://goreleaser.com/) action that will build the binaries and creates a [GitHub release](https://help.github.com/articles/creating-releases/):

* The release will be marked as a draft to allow an final editing before publishing.
* The release notes and other fields can edited after the action completes.  The description can be in Markdown.
* The pre-release flag will be set for any release with a pre-release specifier.
* The pre-built binaries are built from commit at the head of the release branch.
  * The files are named `ratify_<major>-<minor>-<patch>_<OS>_<ARCH>` with `.zip` files for Windows and `.tar.gz` for all others.

### Weekly Dev Release

#### Publishing Guidelines
- Ratify is configured to generate and publish dev build images based on the schedule [here](https://github.com/deislabs/ratify/blob/main/.github/workflows/publish-package.yml#L8). 
- Contributors MUST select the `Helm Chart Change` option under the `Type of Change` section if there is ANY update to the helm chart that is required for proposed changes in PR.
- Maintainers MUST manually trigger the "Publish Package" workflow after merging any PR that indicates `Helm Chart Change`
  - Go to the `Actions` tab for the Ratify repository
  - Select `publish-ghcr` option from list of workflows on left pane
  - Select the `Run workflow` drop down on the right side above the list of action runs
  - Choose `Branch: main`
  - Select `Run workflow`
- Process to Request an off-schedule dev build be published
  - Submit a new feature request issue prefixed with `[Dev Build Request]`
  - In the the `What this PR does / why we need it` section, briefly explain why an off schedule build is needed
  - Once issue is created, post in the `#ratify` slack channel and tag the maintainers
  - Maintainers should acknowledge request by approving/denying request as a follow up comment
#### How to use a dev build
1. The `ratify` image and `ratify-crds` image for dev builds exist as separate packages on Github [here](https://github.com/deislabs/ratify/pkgs/container/ratify-dev) and [here](https://github.com/deislabs/ratify/pkgs/container/ratify-crds-dev).
2. the `repository` `crdRepository` and `tag` fields must be updated in the helm chart to point to dev build instead of last released build. Please set the tag to be latest tag found at the corresponding `-dev` suffixed package. An example install command scaffold:
```
helm install ratify \
    ./charts/ratify --atomic \
    --namespace gatekeeper-system \
    --set image.repository=ghcr.io/deislabs/ratify-dev
    --set image.crdRepository=ghcr.io/deislabs/ratify-crds-dev
    --set image.tag=dev.<YYYYMMDD>.<ABBREVIATED_GIT_HASH_COMMIT>
    --set-file notationCert=./test/testdata/notation.crt
```
NOTE: the tag field is the only value that will change when updating to newer dev build images<|MERGE_RESOLUTION|>--- conflicted
+++ resolved
@@ -22,24 +22,18 @@
 
 ## Pre Release Activity
 
-Most e2e-scenarios for cli, K8s, and Azure are covered by the Ratify e2e tests. Please refer to this [document](test/validation.md) for the current supported and unsupported tests. 
+1. Most e2e-scenarios for cli, K8s, and Azure are covered by the Ratify e2e tests. Please refer to this [document](test/validation.md) for the current supported and unsupported tests. Please perform manual prerelease validations for the unsupported tests list [here](test/validation.md#unsupported-tests)
 
-Please perform manual prerelease validations for the unsupported tests list [here](test/validation.md#unsupported-tests)
+2. Validate that the format of the data returned for external data calls has not changed. If it has changed update the version in `httpserver/types.go` to reflect a change in the format and document the update.
 
-Validate that the format of the data returned for external data calls has not changed. If it has changed update the version in `httpserver/types.go` to reflect a change in the format and document the update.
+3. Delete all dev images generated since the previous release under the `ratify-dev` and `ratify-crds-dev` packages. Each dev image tag is prefixed with `dev` followed by the date of creation and then the abbreviated 7 character commit SHA (e.g a build generated on March 8, 2023 from main branch with commit SHA `4cf98388ef33c587ef86b82e05cb0f7de2da2ea8` would be tagged `dev.20230308.4cf9838`).
 
-Delete all dev images generated since the previous release under the `ratify-dev` and `ratify-crds-dev` packages. Each dev image tag is prefixed with `dev` followed by the date of creation and then the abbreviated 7 character commit SHA (e.g a build generated on March 8, 2023 from main branch with commit SHA `4cf98388ef33c587ef86b82e05cb0f7de2da2ea8` would be tagged `dev.20230308.4cf9838`).
+4. Copy contents from `dev.helmfile.yaml` to `helmfile.yaml` & `dev.high-availability.helmfile.yaml` to `high-availability.helmfile.yaml`. You MUST update/remove values marked by comments in the files. The `dev` prefixed helmfiles are treated as staging files that are up to date with new changes on main branch. The primary `helmfile.yaml` and `high-availability.helmfile.yaml` MUST stay pinned to the current release since they are used by the quickstarts. Update `dev.helmfile.yaml` & `dev.high-availability.helmfile.yaml` ratify chart version to new release version.
 
-<<<<<<< HEAD
 ## Post Release Activity
 
-After a successful release, please manually trigger [quick start action](.github/quick-start.yml) to validate the quick start test is passing.
+After a successful release, please manually trigger [quick start action](.github/quick-start.yml) to validate the quick start test is passing. Validate in the run logs that the version of ratify matches the latest released version.
 
-=======
-Copy contents from `dev.helmfile.yaml` to `helmfile.yaml` & `dev.high-availability.helmfile.yaml` to `high-availability.helmfile.yaml`. You MUST update/remove values marked by comments in the files. The `dev` prefixed helmfiles are treated as staging files that are up to date with new changes on main branch. The primary `helmfile.yaml` and `high-availability.helmfile.yaml` MUST stay pinned to the current release since they are used by the quickstarts. 
-
-Update `dev.helmfile.yaml` & `dev.high-availability.helmfile.yaml` ratify chart version to new release version
->>>>>>> b641d330
 ## Git Release Flow
 
 This section deals with the practical considerations of versioning in Git, this repo's version control system.  See the semantic versioning specification for the scope of changes allowed for each release type.
