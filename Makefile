BINARY_NAME		= ratify
INSTALL_DIR		= ~/.ratify
CERT_DIR        = ${GITHUB_WORKSPACE}/tls/certs

GO_PKG			= github.com/deislabs/ratify
GIT_COMMIT_HASH = $(shell git rev-parse HEAD)
GIT_TREE_STATE 	= $(shell test -n "`git status --porcelain`" && echo "modified" || echo "unmodified")
GIT_TAG     	= $(shell git describe --tags --abbrev=0 --exact-match 2>/dev/null)

LDFLAGS = -w
LDFLAGS += -X $(GO_PKG)/internal/version.GitCommitHash=$(GIT_COMMIT_HASH)
LDFLAGS += -X $(GO_PKG)/internal/version.GitTreeState=$(GIT_TREE_STATE)
LDFLAGS += -X $(GO_PKG)/internal/version.GitTag=$(GIT_TAG)

KIND_VERSION ?= 0.14.0
KUBERNETES_VERSION ?= 1.25.4
GATEKEEPER_VERSION ?= 3.11.0

HELM_VERSION ?= 3.9.2
BATS_TESTS_FILE ?= test/bats/test.bats
BATS_CLI_TESTS_FILE ?= test/bats/cli-test.bats
BATS_VERSION ?= 1.7.0

# ENVTEST_K8S_VERSION refers to the version of kubebuilder assets to be downloaded by envtest binary.
ENVTEST_K8S_VERSION = 1.24.2

GATEKEEPER_NAMESPACE = gatekeeper-system
RATIFY_NAME = ratify

# Local Registry Setup
LOCAL_REGISTRY_IMAGE ?= ghcr.io/oras-project/registry:v1.0.0-rc.4
LOCAL_UNSIGNED_IMAGE = hello-world:latest
LOCAL_TEST_REGISTRY = localhost:5000
LOCAL_TEST_REGISTRY_AUTH = localhost:5001
LOCAL_TEST_REGISTRY_USERNAME = test_user
LOCAL_TEST_REGISTRY_PASSWORD = test_pw

all: build test

.PHONY: build
build: build-cli build-plugins

.PHONY: build-cli
build-cli: generate fmt vet
	go build --ldflags="$(LDFLAGS)" \
	-o ./bin/${BINARY_NAME} ./cmd/${BINARY_NAME}

.PHONY: build-plugins
build-plugins:
	go build -o ./bin/plugins/ ./plugins/verifier/cosign
	go build -o ./bin/plugins/ ./plugins/verifier/licensechecker
	go build -o ./bin/plugins/ ./plugins/verifier/sample
	go build -o ./bin/plugins/ ./plugins/verifier/sbom
	go build -o ./bin/plugins/ ./plugins/verifier/schemavalidator

.PHONY: install
install:
	mkdir -p ${INSTALL_DIR}
	mkdir -p ${INSTALL_DIR}/ratify-certs/cosign
	mkdir -p ${INSTALL_DIR}/ratify-certs/notary
	cp -r ./bin/* ${INSTALL_DIR}

.PHONY: ratify-config
ratify-config:
	cp ./test/bats/tests/config/* ${INSTALL_DIR}
	cp ./test/bats/tests/certificates/wabbit-networks.io.crt ${INSTALL_DIR}/ratify-certs/notary/wabbit-networks.io.crt
	cp ./test/bats/tests/certificates/cosign.pub ${INSTALL_DIR}/ratify-certs/cosign/cosign.pub

.PHONY: test
test:
	go test -v -coverprofile=coverage.txt -covermode=atomic ./...
	
.PHONY: clean
clean:
	go clean
	rm ./bin/${BINARY_NAME}

.PHONY: deploy-demo
deploy-demo: deploy-gatekeeper deploy-ratify deploy-demo-constraints

.PHONY: delete-demo
delete-demo: delete-demo-constraints delete-ratify delete-gatekeeper

.PHONY: deploy-ratify
deploy-ratify:
	helm install ratify ./charts/ratify --atomic

.PHONY: delete-ratify
delete-ratify:
	helm delete ratify

.PHONY: deploy-demo-constraints
deploy-demo-constraints:
	kubectl apply -f ./library/default/template.yaml
	kubectl apply -f ./library/default/samples/constraint.yaml

.PHONY: delete-demo-constraints
delete-demo-constraints:
	kubectl delete -f ./library/default/template.yaml
	kubectl delete -f ./library/default/samples/constraint.yaml

.PHONY: deploy-gatekeeper
deploy-gatekeeper:
	helm repo add gatekeeper https://open-policy-agent.github.io/gatekeeper/charts
	helm install gatekeeper/gatekeeper  \
		--version ${GATEKEEPER_VERSION} \
	    --name-template=gatekeeper \
	    --namespace ${GATEKEEPER_NAMESPACE} --create-namespace \
	    --set enableExternalData=true \
	    --set controllerManager.dnsPolicy=ClusterFirst,audit.dnsPolicy=ClusterFirst \

.PHONY: delete-gatekeeper
delete-gatekeeper:
	helm delete gatekeeper --namespace ${GATEKEEPER_NAMESPACE}

.PHONY: test-e2e
test-e2e:
	bats -t ${BATS_TESTS_FILE}

.PHONY: test-e2e-cli

test-e2e-cli: e2e-dependencies e2e-create-local-registry e2e-create-local-registry-auth e2e-notaryv2-setup e2e-cosign-setup e2e-licensechecker-setup e2e-sbom-setup e2e-schemavalidator-setup
	RATIFY_DIR=${INSTALL_DIR} LOCAL_TEST_REGISTRY=${LOCAL_TEST_REGISTRY} LOCAL_TEST_REGISTRY_AUTH=${LOCAL_TEST_REGISTRY_AUTH} ${GITHUB_WORKSPACE}/bin/bats -t ${BATS_CLI_TESTS_FILE}

.PHONY: generate-certs
generate-certs:
	./scripts/generate-tls-certs.sh ${CERT_DIR} ${GATEKEEPER_NAMESPACE}

install-bats:
	# Download and install bats
	curl -sSLO https://github.com/bats-core/bats-core/archive/v${BATS_VERSION}.tar.gz && tar -zxvf v${BATS_VERSION}.tar.gz && bash bats-core-${BATS_VERSION}/install.sh ${GITHUB_WORKSPACE}

e2e-dependencies:
	# Download and install kind
	curl -L https://github.com/kubernetes-sigs/kind/releases/download/v${KIND_VERSION}/kind-linux-amd64 --output ${GITHUB_WORKSPACE}/bin/kind && chmod +x ${GITHUB_WORKSPACE}/bin/kind
	# Download and install kubectl
	curl -L https://storage.googleapis.com/kubernetes-release/release/v${KUBERNETES_VERSION}/bin/linux/amd64/kubectl --output ${GITHUB_WORKSPACE}/bin/kubectl && chmod +x ${GITHUB_WORKSPACE}/bin/kubectl
	# Download and install bats
	curl -sSLO https://github.com/bats-core/bats-core/archive/v${BATS_VERSION}.tar.gz && tar -zxvf v${BATS_VERSION}.tar.gz && bash bats-core-${BATS_VERSION}/install.sh ${GITHUB_WORKSPACE}
	# Download and install jq
	curl -L https://github.com/stedolan/jq/releases/download/jq-1.6/jq-linux64 --output ${GITHUB_WORKSPACE}/bin/jq && chmod +x ${GITHUB_WORKSPACE}/bin/jq
	# Install ORAS
	curl -LO https://github.com/oras-project/oras/releases/download/v0.16.0/oras_0.16.0_linux_amd64.tar.gz
	mkdir -p oras-install/
	tar -zxf oras_0.16.0_*.tar.gz -C oras-install/
	mv oras-install/oras ${GITHUB_WORKSPACE}/bin
	rm -rf oras_0.16.0_*.tar.gz oras-install/

KIND_NODE_VERSION := kindest/node:v$(KUBERNETES_VERSION)

e2e-create-local-registry:
	if [ "$$(docker inspect -f '{{.State.Running}}' "registry" 2>/dev/null || true)" ]; then docker stop registry && docker rm registry; fi
	docker pull ${LOCAL_REGISTRY_IMAGE}
	docker run -d \
		-p 5000:5000 \
		--restart=always \
		--name registry \
		${LOCAL_REGISTRY_IMAGE} 
	
	rm -rf .staging
	mkdir .staging
	echo 'FROM alpine\nCMD ["echo", "all-in-one image"]' > .staging/Dockerfile
	docker build -t ${LOCAL_TEST_REGISTRY}/all:v0 .staging
	docker push ${LOCAL_TEST_REGISTRY}/all:v0

e2e-create-local-registry-auth:
	rm -rf ~/auth
	mkdir ~/auth
	docker run --entrypoint htpasswd httpd@sha256:dd993a2108430ec8fdc4942f791ccf9b0c7a6df196907a80e7e8a5f8f1bbf678 -Bbn ${LOCAL_TEST_REGISTRY_USERNAME} ${LOCAL_TEST_REGISTRY_PASSWORD}> ~/auth/htpasswd

	if [ "$$(docker inspect -f '{{.State.Running}}' "registry-auth" 2>/dev/null || true)" ]; then docker stop registry-auth && docker rm registry-auth; fi
	docker pull ${LOCAL_REGISTRY_IMAGE}
	docker run -d \
		-p 5001:5000 \
		--restart=always \
		--name registry-auth \
		-v ${HOME}/auth:/auth \
		-e "REGISTRY_AUTH=htpasswd" \
		-e "REGISTRY_AUTH_HTPASSWD_REALM=Registry Realm" \
		-e REGISTRY_AUTH_HTPASSWD_PATH=/auth/htpasswd \
		${LOCAL_REGISTRY_IMAGE} 

	docker login -u ${LOCAL_TEST_REGISTRY_USERNAME} -p ${LOCAL_TEST_REGISTRY_PASSWORD} ${LOCAL_TEST_REGISTRY_AUTH}
	oras login \
		-u ${LOCAL_TEST_REGISTRY_USERNAME} \
		-p ${LOCAL_TEST_REGISTRY_PASSWORD} \
		${LOCAL_TEST_REGISTRY_AUTH}

	rm -rf .staging
	mkdir .staging

e2e-bootstrap: e2e-dependencies e2e-create-local-registry e2e-create-local-registry-auth
	echo 'kind: Cluster\napiVersion: kind.x-k8s.io/v1alpha4\ncontainerdConfigPatches:\n- |-\n  [plugins."io.containerd.grpc.v1.cri".registry.mirrors."localhost:5000"]\n    endpoint = ["http://registry:5000"]\n- |-\n  [plugins."io.containerd.grpc.v1.cri".registry.mirrors."localhost:5001"]\n    endpoint = ["http://registry-auth:5000"]' > kind_config.yaml

	# Check for existing kind cluster
	if [ $$(${GITHUB_WORKSPACE}/bin/kind get clusters) ]; then ${GITHUB_WORKSPACE}/bin/kind delete cluster; fi
	# Create a new kind cluster
	TERM=dumb ${GITHUB_WORKSPACE}/bin/kind create cluster --image $(KIND_NODE_VERSION) --wait 5m --config=kind_config.yaml
	if [ "$$(docker inspect -f='{{json .NetworkSettings.Networks.kind}}' "registry")" = 'null' ]; then docker network connect "kind" "registry"; fi
	if [ "$$(docker inspect -f='{{json .NetworkSettings.Networks.kind}}' "registry-auth")" = 'null' ]; then docker network connect "kind" "registry-auth"; fi
	rm kind_config.yaml

e2e-helm-install:
	rm -rf .staging/helm
	mkdir -p .staging/helm
	curl https://get.helm.sh/helm-v${HELM_VERSION}-linux-amd64.tar.gz --output .staging/helm/helmbin.tar.gz
	cd .staging/helm && tar -xvf helmbin.tar.gz
	./.staging/helm/linux-amd64/helm version --client

e2e-notaryv2-setup:
	rm -rf .staging/notaryv2
	mkdir -p .staging/notaryv2
	cd .staging/notaryv2 && git clone https://github.com/notaryproject/notation
	cd .staging/notaryv2/notation && make build

	echo 'FROM alpine\nCMD ["echo", "notaryv2 signed image"]' > .staging/notaryv2/Dockerfile
	docker build -t ${LOCAL_TEST_REGISTRY}/notation:signed .staging/notaryv2
	docker push ${LOCAL_TEST_REGISTRY}/notation:signed
	echo 'FROM alpine\nCMD ["echo", "notaryv2 signed image auth enabled"]' > .staging/notaryv2/Dockerfile
	docker build -t ${LOCAL_TEST_REGISTRY_AUTH}/notation:signed .staging/notaryv2
	docker push ${LOCAL_TEST_REGISTRY_AUTH}/notation:signed

	docker pull ${LOCAL_UNSIGNED_IMAGE}
	docker image tag ${LOCAL_UNSIGNED_IMAGE} ${LOCAL_TEST_REGISTRY}/notation:unsigned
	docker push ${LOCAL_TEST_REGISTRY}/notation:unsigned
	docker image tag ${LOCAL_UNSIGNED_IMAGE} ${LOCAL_TEST_REGISTRY_AUTH}/notation:unsigned
	docker push ${LOCAL_TEST_REGISTRY_AUTH}/notation:unsigned

	rm -rf ~/.config/notation
	.staging/notaryv2/notation/bin/notation cert generate-test --default "ratify-bats-test"
	.staging/notaryv2/notation/bin/notation sign `docker image inspect ${LOCAL_TEST_REGISTRY}/notation:signed | jq -r .[0].RepoDigests[0]`
	.staging/notaryv2/notation/bin/notation sign `docker image inspect ${LOCAL_TEST_REGISTRY}/all:v0 | jq -r .[0].RepoDigests[0]`
	.staging/notaryv2/notation/bin/notation sign -u ${LOCAL_TEST_REGISTRY_USERNAME} -p ${LOCAL_TEST_REGISTRY_PASSWORD} `docker image inspect ${LOCAL_TEST_REGISTRY_AUTH}/notation:signed | jq -r .[0].RepoDigests[0]`

e2e-cosign-setup:
	rm -rf .staging/cosign
	mkdir -p .staging/cosign
	wget https://github.com/sigstore/cosign/releases/download/v1.13.1/cosign-linux-amd64 
	mv cosign-linux-amd64 .staging/cosign
	chmod +x .staging/cosign/cosign-linux-amd64

	echo 'FROM alpine\nCMD ["echo", "cosign signed image"]' > .staging/cosign/Dockerfile
	docker build -t ${LOCAL_TEST_REGISTRY}/cosign:signed .staging/cosign
	docker push ${LOCAL_TEST_REGISTRY}/cosign:signed

	docker pull ${LOCAL_UNSIGNED_IMAGE}
	docker image tag ${LOCAL_UNSIGNED_IMAGE} ${LOCAL_TEST_REGISTRY}/cosign:unsigned
	docker push ${LOCAL_TEST_REGISTRY}/cosign:unsigned

	export COSIGN_PASSWORD="test" && \
	cd .staging/cosign && \
	./cosign-linux-amd64 generate-key-pair && \
	./cosign-linux-amd64 sign --key cosign.key `docker image inspect ${LOCAL_TEST_REGISTRY}/cosign:signed | jq -r .[0].RepoDigests[0]` && \
	./cosign-linux-amd64 sign --key cosign.key `docker image inspect ${LOCAL_TEST_REGISTRY}/all:v0 | jq -r .[0].RepoDigests[0]`

e2e-licensechecker-setup:
	rm -rf .staging/licensechecker
	mkdir -p .staging/licensechecker

	# Install Syft
	curl -sSfL https://raw.githubusercontent.com/anchore/syft/main/install.sh | sh -s -- -b .staging/licensechecker

	# Build/Push Image
	echo 'FROM alpine@sha256:93d5a28ff72d288d69b5997b8ba47396d2cbb62a72b5d87cd3351094b5d578a0\nCMD ["echo", "licensechecker image"]' > .staging/licensechecker/Dockerfile
	docker build -t ${LOCAL_TEST_REGISTRY}/licensechecker:v0 .staging/licensechecker
	docker push ${LOCAL_TEST_REGISTRY}/licensechecker:v0

	# Create/Attach SPDX
	.staging/licensechecker/syft -o spdx --file .staging/licensechecker/sbom.spdx ${LOCAL_TEST_REGISTRY}/licensechecker:v0
	oras attach ${LOCAL_TEST_REGISTRY}/licensechecker:v0 \
  		--artifact-type application/vnd.ratify.spdx.v0 \
  		--plain-http \
  		.staging/licensechecker/sbom.spdx:application/text
	oras attach ${LOCAL_TEST_REGISTRY}/all:v0 \
  		--artifact-type application/vnd.ratify.spdx.v0 \
  		--plain-http \
  		.staging/licensechecker/sbom.spdx:application/text

e2e-sbom-setup:
	rm -rf .staging/sbom
	mkdir -p .staging/sbom

	# Install sbom-tool
	curl -Lo .staging/sbom/sbom-tool https://github.com/microsoft/sbom-tool/releases/latest/download/sbom-tool-linux-x64 && chmod +x .staging/sbom/sbom-tool
	cd .staging/sbom && git clone https://github.com/deislabs/ratify

	# Build/Push Images
	echo 'FROM alpine\nCMD ["echo", "sbom image"]' > .staging/sbom/Dockerfile
	docker build -t ${LOCAL_TEST_REGISTRY}/sbom:v0 .staging/sbom
	docker push ${LOCAL_TEST_REGISTRY}/sbom:v0
	echo 'FROM alpine\nCMD ["echo", "sbom image unsigned"]' > .staging/sbom/Dockerfile
	docker build -t ${LOCAL_TEST_REGISTRY}/sbom:unsigned .staging/sbom
	docker push ${LOCAL_TEST_REGISTRY}/sbom:unsigned

	# Generate/Attach sbom
	.staging/sbom/sbom-tool generate -b .staging/sbom -bc .staging/sbom/ratify -pn ratify -m .staging/sbom -pv 1.0 -ps acme -nsu ratify -nsb http://registry:5000 -D true
	oras attach \
		--artifact-type org.example.sbom.v0 \
		--plain-http \
		 ${LOCAL_TEST_REGISTRY}/sbom:v0 \
		.staging/sbom/_manifest/spdx_2.2/manifest.spdx.json:application/spdx+json
	oras attach \
		--artifact-type org.example.sbom.v0 \
		--plain-http \
		 ${LOCAL_TEST_REGISTRY}/sbom:unsigned \
		.staging/sbom/_manifest/spdx_2.2/manifest.spdx.json:application/spdx+json
	oras attach \
		--artifact-type org.example.sbom.v0 \
		--plain-http \
		 ${LOCAL_TEST_REGISTRY}/all:v0 \
		.staging/sbom/_manifest/spdx_2.2/manifest.spdx.json:application/spdx+json
	
	# Push Signature to sbom
	.staging/notaryv2/notation/bin/notation sign ${LOCAL_TEST_REGISTRY}/sbom@`oras discover -o json --artifact-type org.example.sbom.v0 ${LOCAL_TEST_REGISTRY}/sbom:v0 | jq -r ".manifests[0].digest"`
	.staging/notaryv2/notation/bin/notation sign ${LOCAL_TEST_REGISTRY}/all@`oras discover -o json --artifact-type org.example.sbom.v0 ${LOCAL_TEST_REGISTRY}/all:v0 | jq -r ".manifests[0].digest"` 

e2e-schemavalidator-setup:
	rm -rf .staging/schemavalidator
	mkdir -p .staging/schemavalidator

	# Install Trivy
	curl -L https://github.com/aquasecurity/trivy/releases/download/v0.35.0/trivy_0.35.0_Linux-64bit.tar.gz --output .staging/schemavalidator/trivy.tar.gz
	tar -zxf .staging/schemavalidator/trivy.tar.gz -C .staging/schemavalidator

	# Build/Push Images
	echo 'FROM alpine\nCMD ["echo", "schemavalidator image"]' > .staging/schemavalidator/Dockerfile
	docker build -t ${LOCAL_TEST_REGISTRY}/schemavalidator:v0 .staging/schemavalidator
	docker push ${LOCAL_TEST_REGISTRY}/schemavalidator:v0

	# Create/Attach Scan Results
	.staging/schemavalidator/trivy image --format sarif --output .staging/schemavalidator/trivy-scan.sarif ${LOCAL_TEST_REGISTRY}/schemavalidator:v0
	oras attach \
		--artifact-type vnd.aquasecurity.trivy.report.sarif.v1 \
		${LOCAL_TEST_REGISTRY}/schemavalidator:v0 \
		.staging/schemavalidator/trivy-scan.sarif:application/sarif+json
	oras attach \
		--artifact-type vnd.aquasecurity.trivy.report.sarif.v1 \
		${LOCAL_TEST_REGISTRY}/all:v0 \
		.staging/schemavalidator/trivy-scan.sarif:application/sarif+json

e2e-inlinecert-setup:
	rm -rf .staging/inlinecert
	mkdir -p .staging/inlinecert

	# build and sign an image with an alternate certificate
	echo 'FROM alpine\nCMD ["echo", "alternate notaryv2 signed image"]' > .staging/inlinecert/Dockerfile
	docker build -t ${LOCAL_TEST_REGISTRY}/notation:signed-alternate .staging/inlinecert
	docker push ${LOCAL_TEST_REGISTRY}/notation:signed-alternate

	.staging/notaryv2/notation/bin/notation cert generate-test "alternate-cert"
	.staging/notaryv2/notation/bin/notation sign --key "alternate-cert" `docker image inspect ${LOCAL_TEST_REGISTRY}/notation:signed-alternate | jq -r .[0].RepoDigests[0]`

e2e-deploy-gatekeeper: e2e-helm-install
	./.staging/helm/linux-amd64/helm repo add gatekeeper https://open-policy-agent.github.io/gatekeeper/charts
	./.staging/helm/linux-amd64/helm install gatekeeper/gatekeeper  \
	--version ${GATEKEEPER_VERSION} \
    --name-template=gatekeeper \
    --namespace ${GATEKEEPER_NAMESPACE} --create-namespace \
    --set enableExternalData=true \
    --set validatingWebhookTimeoutSeconds=5 \
<<<<<<< HEAD
	--set mutatingWebhookTimeoutSeconds=2 \
=======
    --set mutatingWebhookTimeoutSeconds=2 \
>>>>>>> 6287b63e
    --set auditInterval=0

e2e-deploy-ratify: e2e-notaryv2-setup e2e-cosign-setup e2e-licensechecker-setup e2e-sbom-setup e2e-schemavalidator-setup e2e-inlinecert-setup
	docker build --progress=plain --no-cache -f ./httpserver/Dockerfile -t localbuild:test .
	kind load docker-image --name kind localbuild:test
	
	docker build --progress=plain --no-cache --build-arg KUBE_VERSION=${KUBERNETES_VERSION} --build-arg TARGETOS="linux" --build-arg TARGETARCH="amd64" -f crd.Dockerfile -t localbuildcrd:test ./charts/ratify/crds
	kind load docker-image --name kind localbuildcrd:test

	echo "{\n\t\"auths\": {\n\t\t\"registry-auth:5000\": {\n\t\t\t\"auth\": \"`echo "${LOCAL_TEST_REGISTRY_USERNAME}:${LOCAL_TEST_REGISTRY_PASSWORD}" | tr -d '\n' | base64 -i -w 0`\"\n\t\t}\n\t}\n}" > mount_config.json

	./.staging/helm/linux-amd64/helm install ${RATIFY_NAME} \
    ./charts/ratify --atomic --namespace ${GATEKEEPER_NAMESPACE} --create-namespace \
	--set image.repository=localbuild \
	--set image.crdRepository=localbuildcrd \
	--set image.tag=test \
	--set gatekeeper.version=${GATEKEEPER_VERSION} \
	--set-file provider.tls.crt=${CERT_DIR}/server.crt \
	--set-file provider.tls.key=${CERT_DIR}/server.key \
	--set provider.tls.cabundle="$(shell cat ${CERT_DIR}/ca.crt | base64 | tr -d '\n')" \
	--set ratifyTestCert="$$(cat ~/.config/notation/localkeys/ratify-bats-test.crt)" \
	--set cosign.enabled=true \
	--set cosign.key="$$(cat .staging/cosign/cosign.pub)" \
	--set oras.useHttp=true \
	--set-file dockerConfig="mount_config.json"

	rm mount_config.json
	kubectl delete verifiers.config.ratify.deislabs.io/verifier-cosign 
e2e-aks:
	./scripts/azure-ci-test.sh ${KUBERNETES_VERSION} ${GATEKEEPER_VERSION} ${TENANT_ID} ${GATEKEEPER_NAMESPACE} ${CERT_DIR}

##@ Development

.PHONY: manifests
manifests: controller-gen ## Generate WebhookConfiguration, ClusterRole and CustomResourceDefinition objects.
	$(CONTROLLER_GEN) rbac:roleName=manager-role crd webhook paths="./..." output:crd:artifacts:config=config/crd/bases

.PHONY: generate
generate: controller-gen ## Generate code containing DeepCopy, DeepCopyInto, and DeepCopyObject method implementations.
	$(CONTROLLER_GEN) object:headerFile="hack/boilerplate.go.txt" paths="./..."

.PHONY: fmt
fmt: ## Run go fmt against code.
	go fmt ./...

.PHONY: vet
vet: ## Run go vet against code.
	go vet ./...

##@ Deployment

ifndef ignore-not-found
  ignore-not-found = false
endif

.PHONY: install-crds
install-crds: manifests kustomize ## Install CRDs into the K8s cluster specified in ~/.kube/config.
	$(KUSTOMIZE) build config/crd | kubectl apply -f -

.PHONY: uninstall-crds
uninstall-crds: manifests kustomize ## Uninstall CRDs from the K8s cluster specified in ~/.kube/config. Call with ignore-not-found=true to ignore resource not found errors during deletion.
	$(KUSTOMIZE) build config/crd | kubectl delete --ignore-not-found=$(ignore-not-found) -f -

.PHONY: deploy
deploy: manifests kustomize ## Deploy controller to the K8s cluster specified in ~/.kube/config.
	cd config/manager && $(KUSTOMIZE) edit set image controller=${IMG}
	$(KUSTOMIZE) build config/default | kubectl apply -f -

.PHONY: undeploy
undeploy: ## Undeploy controller from the K8s cluster specified in ~/.kube/config. Call with ignore-not-found=true to ignore resource not found errors during deletion.
	$(KUSTOMIZE) build config/default | kubectl delete --ignore-not-found=$(ignore-not-found) -f -

##@ Build Dependencies

## Location to install dependencies to
LOCALBIN ?= $(shell pwd)/bin
$(LOCALBIN):
	mkdir -p $(LOCALBIN)

## Tool Binaries
KUSTOMIZE ?= $(LOCALBIN)/kustomize
CONTROLLER_GEN ?= $(LOCALBIN)/controller-gen
ENVTEST ?= $(LOCALBIN)/setup-envtest

## Tool Versions
KUSTOMIZE_VERSION ?= v3.8.7
CONTROLLER_TOOLS_VERSION ?= v0.9.2

KUSTOMIZE_INSTALL_SCRIPT ?= "https://raw.githubusercontent.com/kubernetes-sigs/kustomize/master/hack/install_kustomize.sh"
.PHONY: kustomize
kustomize: $(KUSTOMIZE) ## Download kustomize locally if necessary.
$(KUSTOMIZE): $(LOCALBIN)
	test -s $(LOCALBIN)/kustomize || { curl -s $(KUSTOMIZE_INSTALL_SCRIPT) | bash -s -- $(subst v,,$(KUSTOMIZE_VERSION)) $(LOCALBIN); }

.PHONY: controller-gen
controller-gen: $(CONTROLLER_GEN) ## Download controller-gen locally if necessary.
$(CONTROLLER_GEN): $(LOCALBIN)
	test -s $(LOCALBIN)/controller-gen || GOBIN=$(LOCALBIN) go install sigs.k8s.io/controller-tools/cmd/controller-gen@$(CONTROLLER_TOOLS_VERSION)<|MERGE_RESOLUTION|>--- conflicted
+++ resolved
@@ -358,11 +358,7 @@
     --namespace ${GATEKEEPER_NAMESPACE} --create-namespace \
     --set enableExternalData=true \
     --set validatingWebhookTimeoutSeconds=5 \
-<<<<<<< HEAD
-	--set mutatingWebhookTimeoutSeconds=2 \
-=======
     --set mutatingWebhookTimeoutSeconds=2 \
->>>>>>> 6287b63e
     --set auditInterval=0
 
 e2e-deploy-ratify: e2e-notaryv2-setup e2e-cosign-setup e2e-licensechecker-setup e2e-sbom-setup e2e-schemavalidator-setup e2e-inlinecert-setup
