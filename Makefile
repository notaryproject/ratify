--- conflicted
+++ resolved
@@ -50,12 +50,8 @@
 REDIS_IMAGE_TAG ?= 7.0-debian-11
 CERT_ROTATION_ENABLED ?= false
 REGO_POLICY_ENABLED ?= false
-<<<<<<< HEAD
 SBOM_TOOL_VERSION ?=v2.0.0
-=======
-SBOM_TOOL_VERSION ?=v1.2.0
 TRIVY_VERSION ?= 0.47.0
->>>>>>> 60bc25f3
 
 # ENVTEST_K8S_VERSION refers to the version of kubebuilder assets to be downloaded by envtest binary.
 ENVTEST_K8S_VERSION = 1.24.2
